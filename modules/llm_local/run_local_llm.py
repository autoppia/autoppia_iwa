--- conflicted
+++ resolved
@@ -36,7 +36,6 @@
     try:
         # Prepare the input tensor
         inputs = tokenizer(message_payload, return_tensors="pt")
-<<<<<<< HEAD
         # Move them to GPU
         inputs = {k: v.to("cuda") for k, v in inputs.items()}
 
@@ -47,13 +46,6 @@
             **generation_kwargs
         )
 
-=======
-        # If running on GPU, move the input to the GPU:
-        # inputs = inputs.to("cuda")
-
-        # Generate text
-        output_tokens = model.generate(**inputs, max_new_tokens=max_new_tokens, **generation_kwargs)
->>>>>>> 01bea512
         # Decode the output
         output_text = tokenizer.decode(output_tokens[0], skip_special_tokens=True)
 
