--- conflicted
+++ resolved
@@ -4,36 +4,34 @@
 import sys
 import time
 
+from json_repair import repair_json
+
 from flask import Flask, request
 from flask_cors import CORS
-from json_repair import repair_json
 from transformers import AutoModelForCausalLM, AutoTokenizer
+import torch
 
 app = Flask(__name__)
 CORS(app, resources={r"/*": {"origins": "*"}})
 
-# ---------------------------------------------------------------------------
-# The model name as per Qwen docs (Adjust if you prefer Qwen2-7B-Instruct, etc.)
-# ---------------------------------------------------------------------------
 MODEL_NAME = "Qwen/Qwen2.5-14B-Instruct"
 
 # Load tokenizer & model
 tokenizer = AutoTokenizer.from_pretrained(MODEL_NAME)
-<<<<<<< HEAD
-model = AutoModelForCausalLM.from_pretrained(MODEL_NAME, torch_dtype="auto", device_map="auto")
-=======
 model = AutoModelForCausalLM.from_pretrained(
     MODEL_NAME,
     torch_dtype="auto",
     device_map="cuda:0"
 )
->>>>>>> acc065fd
 model.eval()
 
-# ---------------------------------------------------------------------------
 # Global counters (optional)
-# ---------------------------------------------------------------------------
-counters = {"total_requests": 0, "json_requests": 0, "json_correctly_formatted": 0, "json_repair_succeeded": 0}
+counters = {
+    "total_requests": 0,
+    "json_requests": 0,
+    "json_correctly_formatted": 0,
+    "json_repair_succeeded": 0
+}
 
 
 def append_to_file(filepath, data_obj):
@@ -62,31 +60,39 @@
                 0,
                 {
                     "role": "system",
-                    "content": ("You must respond in **valid JSON** that meets the following schema.\n\n" "Do not include extra keys. Output **only** the JSON object.\n\n" f"{schema_text}"),
+                    "content": (
+                        "You must respond in **valid JSON** that meets the following schema.\n\n"
+                        "Do not include extra keys. Output **only** the JSON object.\n\n"
+                        f"{schema_text}"
+                    ),
                 },
             )
 
         # Convert messages to a single text prompt
-        text_prompt = tokenizer.apply_chat_template(messages, tokenize=False, add_generation_prompt=True, chat_format=None)
+        text_prompt = tokenizer.apply_chat_template(
+            messages,
+            tokenize=False,
+            add_generation_prompt=True,
+            chat_format=None
+        )
 
         model_inputs = tokenizer([text_prompt], return_tensors="pt").to(model.device)
         # Count how many tokens go into the model
         tokens_in = model_inputs.input_ids.shape[1]
 
         # Generate
-<<<<<<< HEAD
-        generated_ids = model.generate(**model_inputs, max_new_tokens=max_tokens, temperature=temperature)
-=======
         generated_ids = model.generate(
             **model_inputs,
             max_new_tokens=max_tokens,
             temperature=temperature,
             top_p=0.9
         )
->>>>>>> acc065fd
 
         # Subtract the prompt tokens so we only decode newly generated tokens
-        generated_ids = [output_ids[len(input_ids) :] for input_ids, output_ids in zip(model_inputs.input_ids, generated_ids)]
+        generated_ids = [
+            output_ids[len(input_ids):]
+            for input_ids, output_ids in zip(model_inputs.input_ids, generated_ids)
+        ]
 
         # Count how many tokens were generated
         tokens_out = len(generated_ids[0])
@@ -99,13 +105,13 @@
             try:
                 json.loads(response_text)
                 counters["json_correctly_formatted"] += 1
-            except Exception:
+            except:
                 try:
                     repaired_text = repair_json(response_text, ensure_ascii=False)
                     repaired_obj = json.loads(repaired_text)
                     response_text = json.dumps(repaired_obj, ensure_ascii=False)
                     counters["json_repair_succeeded"] += 1
-                except Exception:
+                except:
                     pass
 
         return response_text, tokens_in, tokens_out, text_prompt
@@ -123,7 +129,10 @@
     request_number = counters["total_requests"]
 
     # Prepare a dict to record everything about the request (and eventually response)
-    log_data = {"request_number": request_number, "timestamp": time.time()}  # Or use time.ctime() if you want a human-readable string
+    log_data = {
+        "request_number": request_number,
+        "timestamp": time.time()  # Or use time.ctime() if you want a human-readable string
+    }
 
     try:
         data = request.json or {}
@@ -136,29 +145,39 @@
         schema = data.get("schema", None)
 
         # Keep them in the log
-        log_data.update({"messages": messages, "temperature": temperature, "max_tokens": max_tokens, "json_format": json_format, "schema": schema})
+        log_data.update({
+            "messages": messages,
+            "temperature": temperature,
+            "max_tokens": max_tokens,
+            "json_format": json_format,
+            "schema": schema
+        })
 
         # Time the generation process
         start_time = time.time()
 
         # Generate the response
-        output, tokens_in, tokens_out, text_prompt = generate_data(messages=messages, temperature=temperature, max_tokens=max_tokens, json_format=json_format, schema=schema)
+        output, tokens_in, tokens_out, text_prompt = generate_data(
+            messages=messages,
+            temperature=temperature,
+            max_tokens=max_tokens,
+            json_format=json_format,
+            schema=schema
+        )
 
         end_time = time.time()
         time_per_request = end_time - start_time
         tokens_per_second = tokens_out / time_per_request if time_per_request > 0 else 0
 
         # Store final stats & parameters in the log
-        log_data.update(
-            {
-                "text_prompt": text_prompt,  # The full text sent into the LLM
-                "tokens_in": tokens_in,
-                "tokens_out": tokens_out,
-                "time_per_request": time_per_request,
-                "tokens_per_second": tokens_per_second,
-                "output": output,
-            }
-        )
+        log_data.update({
+            "text_prompt": text_prompt,       # The full text sent into the LLM
+            "tokens_in": tokens_in,
+            "tokens_out": tokens_out,
+            "time_per_request": time_per_request,
+            "tokens_per_second": tokens_per_second,
+            "output": output
+        })
 
         # Print final parameters & stats (optional debug)
         print("[handler] Final parameters & stats:")
