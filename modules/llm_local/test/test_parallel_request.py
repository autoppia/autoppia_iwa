import argparse
import json
import time

import requests

# The new base_user_content (~1600 tokens)
base_user_content = (
    """[{'content': 'You must respond with JSON that matches this schema: {'type': 'object', 'properties': {'task_completed': {'type': 'boolean', 'description': 'Indicates whether the task was successfully completed based on the HTML comparison.'}, 'reason': {'type': 'string', 'description': 'A brief explanation of why the task was determined to be completed or not.'}, 'changes_detected': {'type': 'array', 'items': {'type': 'string'}, 'description': 'List of significant changes detected in the HTML before and after the action.'}}, 'required': ['task_completed', 'reason', 'changes_detected']}', 'role': 'system'}, {'content': 'You are a professional web page analyzer. Your task is to determine whether the given task was completed  \nwith the action given, by analyzing the HTML before and after the action.', 'role': 'system'}, {'content': 'Current action: type='ClickAction' selector=Selector(type=<SelectorType.ATTRIBUTE_VALUE_SELECTOR: 'attributeValueSelector'>, attribute='href', value='/login', case_sensitive=False) x=None y=None\nHTML Before:\n<body>\n <header>\n  <nav>\n   <div>\n    <a href=\"/\">\n     <span>\n      Home\n     </span>\n    </a>\n    <button aria-controls=\"navbarSupportedContent\" aria-expanded=\"false\" aria-label=\"Toggle navigation\" data-target=\"#navbarSupportedContent\" data-toggle=\"collapse\" type=\"button\">\n     Menu\n    </button>\n    <div>\n     <ul>\n      <li>\n       <a href=\"/\">\n        Home\n        <span>\n         (current)\n        </span>\n       </a>\n      </li>\n      <li>\n       <a href=\"/about/\">\n        About Us\n       </a>\n      </li>\n      <li>\n       <a href=\"/contact/\">\n        Contact\n       </a>\n      </li>\n      <li>\n       <a aria-expanded=\"false\" aria-haspopup=\"true\" data-toggle=\"dropdown\" href=\"#\">\n        Register\n       </a>\n       <div aria-labelledby=\"pages\">\n        <a href=\"/employee/register\">\n         Employee\n        </a>\n        <a href=\"/employer/register\">\n         Employers\n        </a>\n       </div>\n      </li>\n      <li>\n       <a href=\"/login\">\n        Login\n       </a>\n      </li>\n     </ul>\n    </div>\n   </div>\n  </nav>\n </header>\n <div>\n  <section>\n   <div>\n    <div>\n     <div>\n      <div>\n       <h2>\n        Find a job that will fit to your expertise.\n       </h2>\n       <form action=\"/search\" method=\"get\">\n        <div>\n         <div>\n          <div>\n           <div>\n            <label for=\"profession\">\n             Position\n            </label>\n           </div>\n          </div>\n          <div>\n           <div>\n            <label for=\"location\">\n             Location\n            </label>\n           </div>\n          </div>\n          <div>\n           <button type=\"submit\">\n           </button>\n          </div>\n         </div>\n        </div>\n       </form>\n      </div>\n     </div>\n    </div>\n   </div>\n  </section>\n  <section>\n   <div>\n    <h3>\n     Featured jobs\n    </h3>\n   </div>\n  </section>\n  <section>\n   <div>\n    <h4>\n     Trending this month\n    </h4>\n   </div>\n  </section>\n  <section>\n   <div>\n    <div>\n     <div>\n      <p>\n       Start searching for your new job now!\n      </p>\n      <p>\n       <a href=\"/jobs\">\n        See our job offers\n       </a>\n      </p>\n     </div>\n    </div>\n   </div>\n  </section>\n </div>\n <footer>\n  <div>\n   <div>\n    <div>\n     <div>\n      <h4>\n       About Jobs\n      </h4>\n      <p>\n       A job, employment, work or occupation, is a person's role in society. More specifically, a job\n                        is an activity, often regular and often performed in exchange for payment. Many people have\n                        multiple jobs. A person can begin a job by becoming an employee, volunteering, starting a\n                        business, or becoming a parent.\n      </p>\n     </div>\n    </div>\n   </div>\n  </div>\n  <div>\n   <div>\n    <div>\n     <div>\n      <p>\n       Online Itsourcecode Portal Jobs System 2021\n      </p>\n     </div>\n    </div>\n   </div>\n  </div>\n </footer>\n</body>\n\n\nHTML After:\n<body>\n <header>\n  <nav>\n   <div>\n    <a href=\"/\">\n     <span>\n      Home\n     </span>\n    </a>\n    <button aria-controls=\"navbarSupportedContent\" aria-expanded=\"false\" aria-label=\"Toggle navigation\" data-target=\"#navbarSupportedContent\" data-toggle=\"collapse\" type=\"button\">\n     Menu\n    </button>\n    <div>\n     <ul>\n      <li>\n       <a href=\"/\">\n        Home\n        <span>\n         (current)\n        </span>\n       </a>\n      </li>\n      <li>\n       <a href=\"/about/\">\n        About Us\n       </a>\n      </li>\n      <li>\n       <a href=\"/contact/\">\n        Contact\n       </a>\n      </li>\n      <li>\n       <a aria-expanded=\"false\" aria-haspopup=\"true\" data-toggle=\"dropdown\" href=\"#\">\n        Register\n       </a>\n       <div aria-labelledby=\"pages\">\n        <a href=\"/employee/register\">\n         Employee\n        </a>\n        <a href=\"/employer/register\">\n         Employers\n        </a>\n       </div>\n      </li>\n      <li>\n       <a href=\"/login\">\n        Login\n       </a>\n      </li>\n     </ul>\n    </div>\n   </div>\n  </nav>\n </header>\n <div>\n  <div>\n   <div>\n    <h3>\n     Login\n    </h3>\n    <p>\n     Already our have account?\n    </p>\n    <form action=\"\" method=\"post\">\n     <div>\n      <label for=\"id_email\">\n       Email\n      </label>\n     </div>\n     <div>\n      <label for=\"id_password\">\n       Password\n      </label>\n     </div>\n     <div>\n      <button type=\"submit\">\n       Log in\n      </button>\n     </div>\n    </form>\n   </div>\n  </div>\n </div>\n <footer>\n  <div>\n   <div>\n    <div>\n     <div>\n      <h4>\n       About Jobs\n      </h4>\n      <p>\n       A job, employment, work or occupation, is a person's role in society. More specifically, a job\n                        is an activity, often regular and often performed in exchange for payment. Many people have\n                        multiple jobs. A person can begin a job by becoming an employee, volunteering, starting a\n                        business, or becoming a parent.\n      </p>\n     </div>\n    </div>\n   </div>\n  </div>\n  <div>\n   <div>\n    <div>\n     <div>\n      <p>\n       Online Itsourcecode Portal Jobs System 2021\n      </p>\n     </div>\n    </div>\n   </div>\n  </div>\n </footer>\n</body>\n', 'role': 'user'}]"""
)

# Updated parallel_map with 1600-tokens base user content:
parallel_map = {
    1600: 40,
}

<<<<<<< HEAD
    # Build the "requests" array with N copies (or variations) of the messages
    requests_list = []
    for i in range(N):
        requests_list.append(
            {
                "messages": [
                    {"role": "system", "content": (f"You are Qwen, created by Alibaba Cloud. " f"You are a helpful assistant. (Sub-request {i + 1})")},
                    {
                        "role": "user",
                        "content": """"
                                    You are a test analyzer for web automation testing. Review the tests below and decide which ones to keep.

                                    TASK CONTEXT:
                                    - Task Prompt: example task prompt
                                    - Success Criteria: example success critera
                                    TESTS TO REVIEW:
                                    example test

                                    GUIDELINES:
                                    1. Backend tests (CheckEventTest) are preferred over frontend tests or checkUrl tests as they are more reliable. Only in case they try to validate the same thing.
                                    2. Intelligent judgment tests (JudgeBaseOnHTML, JudgeBaseOnScreenshot) are useful for complex criteria
                                    3. Avoid keeping tests that check for the same thing in different ways
                                    4. Prioritize tests that directly verify the success criteria
                                    5. Aim to keep 1-3 high-quality tests in total
                                    6. Delete tests that make up parameters like making up event_types in CheckEventTest, or making up keywords in FindInHtmlTest.
                                    7. Judge Tests like JudgeBaseOnHTML or JudgeBaseOnScreenshot should be use if all the other tests do not validate completely the task or there are no more tests. This are fallback tests.

                                    RESPOND WITH A JSON ARRAY of decisions, one for each test, like this:
                                    [
                                    {{
                                        "index": 0,
                                        "keep": true,
                                        "reason": "High quality backend test that verifies core success criteria"
                                    }},
                                    {{
                                        "index": 1,
                                        "keep": false,
                                        "reason": "Redundant with test #0 which is more reliable"
                                    }}
                                    ]

                                    For EACH test in the input, include a decision object with:
                                    - "index": The original index of the test
                                    - "keep": true/false decision
                                    - "reason": Brief explanation of your decision

                                    Return ONLY the JSON array, no additional text.

                                    Extra Class-Specific Data:
                                    example extra data
                                    """,
                    },
                ],
                "json_format": False,
                "schema": None,
            }
        )

    # Global parameters for the entire batch
    data = {"requests": requests_list, "temperature": 0.1, "max_tokens": 256}
=======

def build_content_for_tokens_in(tokens_in):
    """
    Each base_user_content is ~1600 tokens.
    So to get tokens_in, we do replicate_count = tokens_in // 1600
    """
    replicate_count = tokens_in // 1600
    return base_user_content * replicate_count
>>>>>>> 1c3d0242


<<<<<<< HEAD
    # Parse JSON response
    try:
        response_json = response.json()
    except Exception:
        response_json = {"error": "Unable to parse JSON from server response"}
=======
def test_parallel_map(url, temperature, max_tokens):
    """
    For each (tokens_in -> subrequests) in parallel_map:
      - build subrequests each with ~ tokens_in worth of content
      - post them all in ONE request to /generate_parallel
      - measure time, parse stats, store them
      - print summary at the end
    """
    headers = {"Content-Type": "application/json"}
    results = []

    for tokens_in, sub_count in parallel_map.items():
        # Build repeated content to approximate 'tokens_in' tokens per sub-request
        repeated_base = build_content_for_tokens_in(tokens_in)

        subrequests = []
        for sub_id in range(1, sub_count + 1):
            content = (
                repeated_base
                + f"\n\n(This is sub-request #{sub_id} of {sub_count}, targeting ~{tokens_in} tokens.)"
            )
            subrequests.append({
                "messages": [
                    {
                        "role": "user",
                        "content": content
                    }
                ],
                "json_format": False,
                "schema": None
            })

        data = {
            "requests": subrequests,
            "temperature": temperature,
            "max_tokens": max_tokens
        }

        print(f"\n--- Testing {tokens_in} tokens_in with {sub_count} sub-requests in parallel ---")
        start_time = time.time()
        try:
            response = requests.post(url, headers=headers, json=data)
        except Exception as e:
            print(f"Request with {sub_count} sub-requests failed: {e}")
            continue
        end_time = time.time()
        elapsed = end_time - start_time

        # Attempt to parse response JSON:
        try:
            response_json = response.json()
        except Exception as e:
            print(f"Could not parse JSON for request with {sub_count} sub-requests: {e}")
            continue

        if "error" in response_json:
            print(f"Server returned error: {response_json['error']}")
            continue

        # Extract possible server stats if provided
        stats = response_json.get("stats", {})
        total_tokens_in = stats.get("total_tokens_in")
        total_time = stats.get("total_time")
        tokens_per_second = stats.get("tokens_per_second")

        # Calculate requests/s based on sub_count and elapsed time
        requests_per_second = sub_count / elapsed

        results.append({
            "tokens_in": tokens_in,
            "sub_count": sub_count,
            "elapsed_time_s": elapsed,
            "requests_per_second": requests_per_second,
            "server_total_tokens_in": total_tokens_in,
            "server_total_time": total_time,
            "server_tokens_per_second": tokens_per_second
        })
>>>>>>> 1c3d0242

    # Print a final table of results
    print("\n===== Summary Table =====")
    print("tokens_in | sub_requests | elapsed_time_s | requests/s | server_total_tokens_in | server_total_time | server_tokens/s")
    for r in results:
        print(f"{r['tokens_in']:>9} | {r['sub_count']:>12} | {r['elapsed_time_s']:>14.2f} | "
              f"{r['requests_per_second']:>10.2f} | {str(r['server_total_tokens_in']):>22} | "
              f"{str(r['server_total_time']):>17} | {str(r['server_tokens_per_second']):>15}")


def main():
<<<<<<< HEAD
    parser = argparse.ArgumentParser(description="Test parallel requests to /generate_parallel.")
    parser.add_argument("--number_request", type=int, default=5, help="Number of sub-requests to batch in one call")
=======
    parser = argparse.ArgumentParser(description="Send batch requests to /generate_parallel using parallel_map (1600-token base).")
    parser.add_argument(
        "--url",
        type=str,
        default="http://127.0.0.1:6000/generate_parallel",
        help="The /generate_parallel endpoint URL."
    )
    parser.add_argument(
        "--temperature",
        type=float,
        default=0.1,
        help="Temperature for generation."
    )
    parser.add_argument(
        "--max_tokens",
        type=int,
        default=2000,
        help="Max tokens to generate in the response."
    )
>>>>>>> 1c3d0242
    args = parser.parse_args()

    test_parallel_map(
        url=args.url,
        temperature=args.temperature,
        max_tokens=args.max_tokens
    )


if __name__ == "__main__":
    main()<|MERGE_RESOLUTION|>--- conflicted
+++ resolved
@@ -1,81 +1,16 @@
 import argparse
-import json
 import time
 
 import requests
 
 # The new base_user_content (~1600 tokens)
-base_user_content = (
-    """[{'content': 'You must respond with JSON that matches this schema: {'type': 'object', 'properties': {'task_completed': {'type': 'boolean', 'description': 'Indicates whether the task was successfully completed based on the HTML comparison.'}, 'reason': {'type': 'string', 'description': 'A brief explanation of why the task was determined to be completed or not.'}, 'changes_detected': {'type': 'array', 'items': {'type': 'string'}, 'description': 'List of significant changes detected in the HTML before and after the action.'}}, 'required': ['task_completed', 'reason', 'changes_detected']}', 'role': 'system'}, {'content': 'You are a professional web page analyzer. Your task is to determine whether the given task was completed  \nwith the action given, by analyzing the HTML before and after the action.', 'role': 'system'}, {'content': 'Current action: type='ClickAction' selector=Selector(type=<SelectorType.ATTRIBUTE_VALUE_SELECTOR: 'attributeValueSelector'>, attribute='href', value='/login', case_sensitive=False) x=None y=None\nHTML Before:\n<body>\n <header>\n  <nav>\n   <div>\n    <a href=\"/\">\n     <span>\n      Home\n     </span>\n    </a>\n    <button aria-controls=\"navbarSupportedContent\" aria-expanded=\"false\" aria-label=\"Toggle navigation\" data-target=\"#navbarSupportedContent\" data-toggle=\"collapse\" type=\"button\">\n     Menu\n    </button>\n    <div>\n     <ul>\n      <li>\n       <a href=\"/\">\n        Home\n        <span>\n         (current)\n        </span>\n       </a>\n      </li>\n      <li>\n       <a href=\"/about/\">\n        About Us\n       </a>\n      </li>\n      <li>\n       <a href=\"/contact/\">\n        Contact\n       </a>\n      </li>\n      <li>\n       <a aria-expanded=\"false\" aria-haspopup=\"true\" data-toggle=\"dropdown\" href=\"#\">\n        Register\n       </a>\n       <div aria-labelledby=\"pages\">\n        <a href=\"/employee/register\">\n         Employee\n        </a>\n        <a href=\"/employer/register\">\n         Employers\n        </a>\n       </div>\n      </li>\n      <li>\n       <a href=\"/login\">\n        Login\n       </a>\n      </li>\n     </ul>\n    </div>\n   </div>\n  </nav>\n </header>\n <div>\n  <section>\n   <div>\n    <div>\n     <div>\n      <div>\n       <h2>\n        Find a job that will fit to your expertise.\n       </h2>\n       <form action=\"/search\" method=\"get\">\n        <div>\n         <div>\n          <div>\n           <div>\n            <label for=\"profession\">\n             Position\n            </label>\n           </div>\n          </div>\n          <div>\n           <div>\n            <label for=\"location\">\n             Location\n            </label>\n           </div>\n          </div>\n          <div>\n           <button type=\"submit\">\n           </button>\n          </div>\n         </div>\n        </div>\n       </form>\n      </div>\n     </div>\n    </div>\n   </div>\n  </section>\n  <section>\n   <div>\n    <h3>\n     Featured jobs\n    </h3>\n   </div>\n  </section>\n  <section>\n   <div>\n    <h4>\n     Trending this month\n    </h4>\n   </div>\n  </section>\n  <section>\n   <div>\n    <div>\n     <div>\n      <p>\n       Start searching for your new job now!\n      </p>\n      <p>\n       <a href=\"/jobs\">\n        See our job offers\n       </a>\n      </p>\n     </div>\n    </div>\n   </div>\n  </section>\n </div>\n <footer>\n  <div>\n   <div>\n    <div>\n     <div>\n      <h4>\n       About Jobs\n      </h4>\n      <p>\n       A job, employment, work or occupation, is a person's role in society. More specifically, a job\n                        is an activity, often regular and often performed in exchange for payment. Many people have\n                        multiple jobs. A person can begin a job by becoming an employee, volunteering, starting a\n                        business, or becoming a parent.\n      </p>\n     </div>\n    </div>\n   </div>\n  </div>\n  <div>\n   <div>\n    <div>\n     <div>\n      <p>\n       Online Itsourcecode Portal Jobs System 2021\n      </p>\n     </div>\n    </div>\n   </div>\n  </div>\n </footer>\n</body>\n\n\nHTML After:\n<body>\n <header>\n  <nav>\n   <div>\n    <a href=\"/\">\n     <span>\n      Home\n     </span>\n    </a>\n    <button aria-controls=\"navbarSupportedContent\" aria-expanded=\"false\" aria-label=\"Toggle navigation\" data-target=\"#navbarSupportedContent\" data-toggle=\"collapse\" type=\"button\">\n     Menu\n    </button>\n    <div>\n     <ul>\n      <li>\n       <a href=\"/\">\n        Home\n        <span>\n         (current)\n        </span>\n       </a>\n      </li>\n      <li>\n       <a href=\"/about/\">\n        About Us\n       </a>\n      </li>\n      <li>\n       <a href=\"/contact/\">\n        Contact\n       </a>\n      </li>\n      <li>\n       <a aria-expanded=\"false\" aria-haspopup=\"true\" data-toggle=\"dropdown\" href=\"#\">\n        Register\n       </a>\n       <div aria-labelledby=\"pages\">\n        <a href=\"/employee/register\">\n         Employee\n        </a>\n        <a href=\"/employer/register\">\n         Employers\n        </a>\n       </div>\n      </li>\n      <li>\n       <a href=\"/login\">\n        Login\n       </a>\n      </li>\n     </ul>\n    </div>\n   </div>\n  </nav>\n </header>\n <div>\n  <div>\n   <div>\n    <h3>\n     Login\n    </h3>\n    <p>\n     Already our have account?\n    </p>\n    <form action=\"\" method=\"post\">\n     <div>\n      <label for=\"id_email\">\n       Email\n      </label>\n     </div>\n     <div>\n      <label for=\"id_password\">\n       Password\n      </label>\n     </div>\n     <div>\n      <button type=\"submit\">\n       Log in\n      </button>\n     </div>\n    </form>\n   </div>\n  </div>\n </div>\n <footer>\n  <div>\n   <div>\n    <div>\n     <div>\n      <h4>\n       About Jobs\n      </h4>\n      <p>\n       A job, employment, work or occupation, is a person's role in society. More specifically, a job\n                        is an activity, often regular and often performed in exchange for payment. Many people have\n                        multiple jobs. A person can begin a job by becoming an employee, volunteering, starting a\n                        business, or becoming a parent.\n      </p>\n     </div>\n    </div>\n   </div>\n  </div>\n  <div>\n   <div>\n    <div>\n     <div>\n      <p>\n       Online Itsourcecode Portal Jobs System 2021\n      </p>\n     </div>\n    </div>\n   </div>\n  </div>\n </footer>\n</body>\n', 'role': 'user'}]"""
-)
+base_user_content = """[{'content': 'You must respond with JSON that matches this schema: {'type': 'object', 'properties': {'task_completed': {'type': 'boolean', 'description': 'Indicates whether the task was successfully completed based on the HTML comparison.'}, 'reason': {'type': 'string', 'description': 'A brief explanation of why the task was determined to be completed or not.'}, 'changes_detected': {'type': 'array', 'items': {'type': 'string'}, 'description': 'List of significant changes detected in the HTML before and after the action.'}}, 'required': ['task_completed', 'reason', 'changes_detected']}', 'role': 'system'}, {'content': 'You are a professional web page analyzer. Your task is to determine whether the given task was completed  \nwith the action given, by analyzing the HTML before and after the action.', 'role': 'system'}, {'content': 'Current action: type='ClickAction' selector=Selector(type=<SelectorType.ATTRIBUTE_VALUE_SELECTOR: 'attributeValueSelector'>, attribute='href', value='/login', case_sensitive=False) x=None y=None\nHTML Before:\n<body>\n <header>\n  <nav>\n   <div>\n    <a href=\"/\">\n     <span>\n      Home\n     </span>\n    </a>\n    <button aria-controls=\"navbarSupportedContent\" aria-expanded=\"false\" aria-label=\"Toggle navigation\" data-target=\"#navbarSupportedContent\" data-toggle=\"collapse\" type=\"button\">\n     Menu\n    </button>\n    <div>\n     <ul>\n      <li>\n       <a href=\"/\">\n        Home\n        <span>\n         (current)\n        </span>\n       </a>\n      </li>\n      <li>\n       <a href=\"/about/\">\n        About Us\n       </a>\n      </li>\n      <li>\n       <a href=\"/contact/\">\n        Contact\n       </a>\n      </li>\n      <li>\n       <a aria-expanded=\"false\" aria-haspopup=\"true\" data-toggle=\"dropdown\" href=\"#\">\n        Register\n       </a>\n       <div aria-labelledby=\"pages\">\n        <a href=\"/employee/register\">\n         Employee\n        </a>\n        <a href=\"/employer/register\">\n         Employers\n        </a>\n       </div>\n      </li>\n      <li>\n       <a href=\"/login\">\n        Login\n       </a>\n      </li>\n     </ul>\n    </div>\n   </div>\n  </nav>\n </header>\n <div>\n  <section>\n   <div>\n    <div>\n     <div>\n      <div>\n       <h2>\n        Find a job that will fit to your expertise.\n       </h2>\n       <form action=\"/search\" method=\"get\">\n        <div>\n         <div>\n          <div>\n           <div>\n            <label for=\"profession\">\n             Position\n            </label>\n           </div>\n          </div>\n          <div>\n           <div>\n            <label for=\"location\">\n             Location\n            </label>\n           </div>\n          </div>\n          <div>\n           <button type=\"submit\">\n           </button>\n          </div>\n         </div>\n        </div>\n       </form>\n      </div>\n     </div>\n    </div>\n   </div>\n  </section>\n  <section>\n   <div>\n    <h3>\n     Featured jobs\n    </h3>\n   </div>\n  </section>\n  <section>\n   <div>\n    <h4>\n     Trending this month\n    </h4>\n   </div>\n  </section>\n  <section>\n   <div>\n    <div>\n     <div>\n      <p>\n       Start searching for your new job now!\n      </p>\n      <p>\n       <a href=\"/jobs\">\n        See our job offers\n       </a>\n      </p>\n     </div>\n    </div>\n   </div>\n  </section>\n </div>\n <footer>\n  <div>\n   <div>\n    <div>\n     <div>\n      <h4>\n       About Jobs\n      </h4>\n      <p>\n       A job, employment, work or occupation, is a person's role in society. More specifically, a job\n                        is an activity, often regular and often performed in exchange for payment. Many people have\n                        multiple jobs. A person can begin a job by becoming an employee, volunteering, starting a\n                        business, or becoming a parent.\n      </p>\n     </div>\n    </div>\n   </div>\n  </div>\n  <div>\n   <div>\n    <div>\n     <div>\n      <p>\n       Online Itsourcecode Portal Jobs System 2021\n      </p>\n     </div>\n    </div>\n   </div>\n  </div>\n </footer>\n</body>\n\n\nHTML After:\n<body>\n <header>\n  <nav>\n   <div>\n    <a href=\"/\">\n     <span>\n      Home\n     </span>\n    </a>\n    <button aria-controls=\"navbarSupportedContent\" aria-expanded=\"false\" aria-label=\"Toggle navigation\" data-target=\"#navbarSupportedContent\" data-toggle=\"collapse\" type=\"button\">\n     Menu\n    </button>\n    <div>\n     <ul>\n      <li>\n       <a href=\"/\">\n        Home\n        <span>\n         (current)\n        </span>\n       </a>\n      </li>\n      <li>\n       <a href=\"/about/\">\n        About Us\n       </a>\n      </li>\n      <li>\n       <a href=\"/contact/\">\n        Contact\n       </a>\n      </li>\n      <li>\n       <a aria-expanded=\"false\" aria-haspopup=\"true\" data-toggle=\"dropdown\" href=\"#\">\n        Register\n       </a>\n       <div aria-labelledby=\"pages\">\n        <a href=\"/employee/register\">\n         Employee\n        </a>\n        <a href=\"/employer/register\">\n         Employers\n        </a>\n       </div>\n      </li>\n      <li>\n       <a href=\"/login\">\n        Login\n       </a>\n      </li>\n     </ul>\n    </div>\n   </div>\n  </nav>\n </header>\n <div>\n  <div>\n   <div>\n    <h3>\n     Login\n    </h3>\n    <p>\n     Already our have account?\n    </p>\n    <form action=\"\" method=\"post\">\n     <div>\n      <label for=\"id_email\">\n       Email\n      </label>\n     </div>\n     <div>\n      <label for=\"id_password\">\n       Password\n      </label>\n     </div>\n     <div>\n      <button type=\"submit\">\n       Log in\n      </button>\n     </div>\n    </form>\n   </div>\n  </div>\n </div>\n <footer>\n  <div>\n   <div>\n    <div>\n     <div>\n      <h4>\n       About Jobs\n      </h4>\n      <p>\n       A job, employment, work or occupation, is a person's role in society. More specifically, a job\n                        is an activity, often regular and often performed in exchange for payment. Many people have\n                        multiple jobs. A person can begin a job by becoming an employee, volunteering, starting a\n                        business, or becoming a parent.\n      </p>\n     </div>\n    </div>\n   </div>\n  </div>\n  <div>\n   <div>\n    <div>\n     <div>\n      <p>\n       Online Itsourcecode Portal Jobs System 2021\n      </p>\n     </div>\n    </div>\n   </div>\n  </div>\n </footer>\n</body>\n', 'role': 'user'}]"""
 
 # Updated parallel_map with 1600-tokens base user content:
 parallel_map = {
     1600: 40,
 }
 
-<<<<<<< HEAD
-    # Build the "requests" array with N copies (or variations) of the messages
-    requests_list = []
-    for i in range(N):
-        requests_list.append(
-            {
-                "messages": [
-                    {"role": "system", "content": (f"You are Qwen, created by Alibaba Cloud. " f"You are a helpful assistant. (Sub-request {i + 1})")},
-                    {
-                        "role": "user",
-                        "content": """"
-                                    You are a test analyzer for web automation testing. Review the tests below and decide which ones to keep.
-
-                                    TASK CONTEXT:
-                                    - Task Prompt: example task prompt
-                                    - Success Criteria: example success critera
-                                    TESTS TO REVIEW:
-                                    example test
-
-                                    GUIDELINES:
-                                    1. Backend tests (CheckEventTest) are preferred over frontend tests or checkUrl tests as they are more reliable. Only in case they try to validate the same thing.
-                                    2. Intelligent judgment tests (JudgeBaseOnHTML, JudgeBaseOnScreenshot) are useful for complex criteria
-                                    3. Avoid keeping tests that check for the same thing in different ways
-                                    4. Prioritize tests that directly verify the success criteria
-                                    5. Aim to keep 1-3 high-quality tests in total
-                                    6. Delete tests that make up parameters like making up event_types in CheckEventTest, or making up keywords in FindInHtmlTest.
-                                    7. Judge Tests like JudgeBaseOnHTML or JudgeBaseOnScreenshot should be use if all the other tests do not validate completely the task or there are no more tests. This are fallback tests.
-
-                                    RESPOND WITH A JSON ARRAY of decisions, one for each test, like this:
-                                    [
-                                    {{
-                                        "index": 0,
-                                        "keep": true,
-                                        "reason": "High quality backend test that verifies core success criteria"
-                                    }},
-                                    {{
-                                        "index": 1,
-                                        "keep": false,
-                                        "reason": "Redundant with test #0 which is more reliable"
-                                    }}
-                                    ]
-
-                                    For EACH test in the input, include a decision object with:
-                                    - "index": The original index of the test
-                                    - "keep": true/false decision
-                                    - "reason": Brief explanation of your decision
-
-                                    Return ONLY the JSON array, no additional text.
-
-                                    Extra Class-Specific Data:
-                                    example extra data
-                                    """,
-                    },
-                ],
-                "json_format": False,
-                "schema": None,
-            }
-        )
-
-    # Global parameters for the entire batch
-    data = {"requests": requests_list, "temperature": 0.1, "max_tokens": 256}
-=======
 
 def build_content_for_tokens_in(tokens_in):
     """
@@ -84,16 +19,8 @@
     """
     replicate_count = tokens_in // 1600
     return base_user_content * replicate_count
->>>>>>> 1c3d0242
 
 
-<<<<<<< HEAD
-    # Parse JSON response
-    try:
-        response_json = response.json()
-    except Exception:
-        response_json = {"error": "Unable to parse JSON from server response"}
-=======
 def test_parallel_map(url, temperature, max_tokens):
     """
     For each (tokens_in -> subrequests) in parallel_map:
@@ -111,26 +38,10 @@
 
         subrequests = []
         for sub_id in range(1, sub_count + 1):
-            content = (
-                repeated_base
-                + f"\n\n(This is sub-request #{sub_id} of {sub_count}, targeting ~{tokens_in} tokens.)"
-            )
-            subrequests.append({
-                "messages": [
-                    {
-                        "role": "user",
-                        "content": content
-                    }
-                ],
-                "json_format": False,
-                "schema": None
-            })
+            content = repeated_base + f"\n\n(This is sub-request #{sub_id} of {sub_count}, targeting ~{tokens_in} tokens.)"
+            subrequests.append({"messages": [{"role": "user", "content": content}], "json_format": False, "schema": None})
 
-        data = {
-            "requests": subrequests,
-            "temperature": temperature,
-            "max_tokens": max_tokens
-        }
+        data = {"requests": subrequests, "temperature": temperature, "max_tokens": max_tokens}
 
         print(f"\n--- Testing {tokens_in} tokens_in with {sub_count} sub-requests in parallel ---")
         start_time = time.time()
@@ -162,58 +73,37 @@
         # Calculate requests/s based on sub_count and elapsed time
         requests_per_second = sub_count / elapsed
 
-        results.append({
-            "tokens_in": tokens_in,
-            "sub_count": sub_count,
-            "elapsed_time_s": elapsed,
-            "requests_per_second": requests_per_second,
-            "server_total_tokens_in": total_tokens_in,
-            "server_total_time": total_time,
-            "server_tokens_per_second": tokens_per_second
-        })
->>>>>>> 1c3d0242
+        results.append(
+            {
+                "tokens_in": tokens_in,
+                "sub_count": sub_count,
+                "elapsed_time_s": elapsed,
+                "requests_per_second": requests_per_second,
+                "server_total_tokens_in": total_tokens_in,
+                "server_total_time": total_time,
+                "server_tokens_per_second": tokens_per_second,
+            }
+        )
 
     # Print a final table of results
     print("\n===== Summary Table =====")
     print("tokens_in | sub_requests | elapsed_time_s | requests/s | server_total_tokens_in | server_total_time | server_tokens/s")
     for r in results:
-        print(f"{r['tokens_in']:>9} | {r['sub_count']:>12} | {r['elapsed_time_s']:>14.2f} | "
-              f"{r['requests_per_second']:>10.2f} | {str(r['server_total_tokens_in']):>22} | "
-              f"{str(r['server_total_time']):>17} | {str(r['server_tokens_per_second']):>15}")
+        print(
+            f"{r['tokens_in']:>9} | {r['sub_count']:>12} | {r['elapsed_time_s']:>14.2f} | "
+            f"{r['requests_per_second']:>10.2f} | {str(r['server_total_tokens_in']):>22} | "
+            f"{str(r['server_total_time']):>17} | {str(r['server_tokens_per_second']):>15}"
+        )
 
 
 def main():
-<<<<<<< HEAD
-    parser = argparse.ArgumentParser(description="Test parallel requests to /generate_parallel.")
-    parser.add_argument("--number_request", type=int, default=5, help="Number of sub-requests to batch in one call")
-=======
     parser = argparse.ArgumentParser(description="Send batch requests to /generate_parallel using parallel_map (1600-token base).")
-    parser.add_argument(
-        "--url",
-        type=str,
-        default="http://127.0.0.1:6000/generate_parallel",
-        help="The /generate_parallel endpoint URL."
-    )
-    parser.add_argument(
-        "--temperature",
-        type=float,
-        default=0.1,
-        help="Temperature for generation."
-    )
-    parser.add_argument(
-        "--max_tokens",
-        type=int,
-        default=2000,
-        help="Max tokens to generate in the response."
-    )
->>>>>>> 1c3d0242
+    parser.add_argument("--url", type=str, default="http://127.0.0.1:6000/generate_parallel", help="The /generate_parallel endpoint URL.")
+    parser.add_argument("--temperature", type=float, default=0.1, help="Temperature for generation.")
+    parser.add_argument("--max_tokens", type=int, default=2000, help="Max tokens to generate in the response.")
     args = parser.parse_args()
 
-    test_parallel_map(
-        url=args.url,
-        temperature=args.temperature,
-        max_tokens=args.max_tokens
-    )
+    test_parallel_map(url=args.url, temperature=args.temperature, max_tokens=args.max_tokens)
 
 
 if __name__ == "__main__":
