--- conflicted
+++ resolved
@@ -2,13 +2,9 @@
 import gc
 import json
 import sys
+import threading  # << NEW
 import time  # For timing
-import threading  # << NEW
-
-<<<<<<< HEAD
-=======
-from json_repair import repair_json
->>>>>>> 1c3d0242
+
 from flask import Flask, request
 from flask_cors import CORS
 from json_repair import repair_json
@@ -189,42 +185,6 @@
     """
     Single-request endpoint: processes exactly one list-of-messages.
     """
-<<<<<<< HEAD
-    counters["total_requests"] += 1
-    request_number = counters["total_requests"]
-
-    try:
-        data = request.json or {}
-
-        messages = data.get("messages", [])
-        temperature = float(data.get("temperature", 0.1))
-        max_tokens = int(data.get("max_tokens", 256))
-        json_format = bool(data.get("json_format", False))
-        schema = data.get("schema", None)
-
-        start_time = time.time()
-
-        output, tokens_in, tokens_out = generate_data(messages=messages, temperature=temperature, max_tokens=max_tokens, json_format=json_format, schema=schema)
-
-        end_time = time.time()
-        time_per_request = end_time - start_time
-        tokens_per_second = tokens_out / time_per_request if time_per_request > 0 else 0
-
-        # Logging
-        print("[handler] Single-request stats:")
-        print(f"  Request number:       {request_number}")
-        print(f"  temperature:          {temperature}")
-        print(f"  max_tokens:           {max_tokens}")
-        print(f"  json_format:          {json_format}")
-        print(f"  total token input:    {tokens_in}")
-        print(f"  total token output:   {tokens_out}")
-        print(f"  tokens per second:    {tokens_per_second:.2f}")
-        print(f"  time per petition:    {time_per_request:.2f} s")
-
-        print(f"[handler] Final Answer:\n{output}")
-
-        return {"output": output}
-=======
     # Ensure only one request is processed at a time
     with lock:  # << NEW
         counters["total_requests"] += 1
@@ -241,14 +201,7 @@
 
             start_time = time.time()
 
-            output, tokens_in, tokens_out = generate_data(
-                messages=messages,
-                temperature=temperature,
-                max_tokens=max_tokens,
-                json_format=json_format,
-                schema=schema
-            )
->>>>>>> 1c3d0242
+            output, tokens_in, tokens_out = generate_data(messages=messages, temperature=temperature, max_tokens=max_tokens, json_format=json_format, schema=schema)
 
             end_time = time.time()
             time_per_request = end_time - start_time
@@ -318,48 +271,8 @@
 
             start_time = time.time()
 
-<<<<<<< HEAD
-        # Generate results in one batch
-        outputs, total_tokens_in, total_tokens_out = generate_data_batch(requests_list, temperature=temperature, max_tokens=max_tokens)
-
-        end_time = time.time()
-        total_time = end_time - start_time
-
-        # Throughput: total tokens out per second
-        tokens_per_second = total_tokens_out / total_time if total_time > 0 else 0
-        # Average time per request
-        avg_time_per_request = total_time / len(requests_list) if len(requests_list) > 0 else 0
-
-        # Logging
-        print("[handler_parallel] Batch-request stats:")
-        print(f"  Batch Request number:     {request_number}")
-        print(f"  Number of sub-requests:   {len(requests_list)}")
-        print(f"  temperature (global):     {temperature}")
-        print(f"  max_tokens (global):      {max_tokens}")
-        print(f"  total token input (sum):  {total_tokens_in}")
-        print(f"  total token output (sum): {total_tokens_out}")
-        print(f"  total time:               {total_time:.2f} s")
-        print(f"  tokens per second:        {tokens_per_second:.2f}")
-        print(f"  avg time per sub-request: {avg_time_per_request:.2f} s")
-
-        # Return a list of outputs
-        return {
-            "outputs": outputs,
-            "stats": {
-                "total_tokens_in": total_tokens_in,
-                "total_tokens_out": total_tokens_out,
-                "tokens_per_second": tokens_per_second,
-                "total_time": total_time,
-                "avg_time_per_request": avg_time_per_request,
-            },
-        }
-=======
             # Generate results in one batch
-            outputs, total_tokens_in, total_tokens_out = generate_data_batch(
-                requests_list,
-                temperature=temperature,
-                max_tokens=max_tokens
-            )
+            outputs, total_tokens_in, total_tokens_out = generate_data_batch(requests_list, temperature=temperature, max_tokens=max_tokens)
 
             end_time = time.time()
             total_time = end_time - start_time
@@ -389,10 +302,9 @@
                     "total_tokens_out": total_tokens_out,
                     "tokens_per_second": tokens_per_second,
                     "total_time": total_time,
-                    "avg_time_per_request": avg_time_per_request
-                }
+                    "avg_time_per_request": avg_time_per_request,
+                },
             }
->>>>>>> 1c3d0242
 
         except ValueError as ve:
             print("[handler_parallel] ValueError occurred:", ve, file=sys.stderr)
