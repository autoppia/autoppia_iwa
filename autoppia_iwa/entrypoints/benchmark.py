--- conflicted
+++ resolved
@@ -187,11 +187,7 @@
 
     # Generar tests para las tareas
     test_pipeline = TestGenerationPipeline(llm_service=DIContainer.llm_service(), web_project=demo_project)
-<<<<<<< HEAD
-    tasks_with_tests = await add_tests_to_tasks(task_results, test_pipeline)
-=======
     tasks_with_tests = await add_tests_to_tasks(tasks, test_pipeline)
->>>>>>> fcb82503
 
     # Guardar en caché para uso futuro
     if USE_CACHED_TASKS:
