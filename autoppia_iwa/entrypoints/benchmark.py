import asyncio
import statistics
from typing import List
import matplotlib.pyplot as plt
import os
from datetime import datetime

from autoppia_iwa.src.data_generation.application.tasks_generation_pipeline import TaskGenerationPipeline
from autoppia_iwa.src.data_generation.domain.classes import TaskGenerationConfig
from autoppia_iwa.src.evaluation.classes import EvaluationResult
from autoppia_iwa.src.evaluation.evaluator.evaluator import ConcurrentEvaluator, EvaluatorConfig
from autoppia_iwa.src.execution.actions.base import BaseAction
from autoppia_iwa.src.web_agents.base import BaseAgent
from autoppia_iwa.src.web_agents.classes import TaskSolution
from autoppia_iwa.src.web_agents.random.agent import RandomClickerWebAgent
from autoppia_iwa.src.web_agents.apified_agent import ApifiedWebAgent
from autoppia_iwa.src.bootstrap import AppBootstrap
from autoppia_iwa.src.demo_webs.classes import WebProject
from autoppia_iwa.src.demo_webs.config import initialize_demo_webs_projects
from autoppia_iwa.src.di_container import DIContainer
from autoppia_iwa.src.data_generation.application.tests.test_generation_pipeline import (
    TestGenerationPipeline)

# Importar el visualizador simple
from autoppia_iwa.src.shared.visualizator import SimpleSubnetVisualizer, visualize_evaluation

# Inicializar el visualizador
timestamp = datetime.now().strftime("%Y%m%d_%H%M%S")
log_dir = os.path.join("logs", f"benchmark_{timestamp}")
visualizer = SimpleSubnetVisualizer(log_directory=log_dir)

app = AppBootstrap()
AGENTS: List[BaseAgent] = [RandomClickerWebAgent(name="Random-clicker")]  # , ApifiedWebAgent(name="Text-External-Agent", host="localhost", port=9000)]
iterations = 1  # total_tasks = tasks * iterations
NUM_OF_URLS = 1


# Aplicar decorador al método de evaluación original
@visualize_evaluation(visualizer)
async def evaluate_task_solution(task, task_solution):
    evaluator_config = EvaluatorConfig(save_results_in_db=False)
    evaluator = ConcurrentEvaluator(evaluator_config)
    return await evaluator.evaluate_single_task_solution(task=task, task_solution=task_solution)


async def evaluate_project_for_agent(agent, demo_project, tasks, results):
    """
    Evaluate all tasks for a given demo project and agent.

    For each task, the agent will attempt to solve it and the evaluation score
    will be stored both in the agent's global scores and in the project-specific scores.
    """
    # Initialize project entry in results if not already present.
    if demo_project.name not in results[agent.id]["projects"]:
        results[agent.id]["projects"][demo_project.name] = []

    # Loop over each task in the project.
    for task in tasks:
        task_solution: TaskSolution = await agent.solve_task(task)
        actions: List[BaseAction] = task_solution.actions

        # Prepare evaluator input
        task_solution = TaskSolution(task=task, actions=actions, web_agent_id=agent.id)
<<<<<<< HEAD
=======
        evaluator_config = EvaluatorConfig(starting_url=task.url, save_results_in_db=False)
        evaluator = ConcurrentEvaluator(evaluator_config)
>>>>>>> f098f2fc

        # Usar el método decorado para evaluar la tarea
        evaluation_result: EvaluationResult = await evaluate_task_solution(task=task, task_solution=task_solution)
        score = evaluation_result.final_score

        # Record the score in both global and project-specific results.
        results[agent.id]["global_scores"].append(score)
        results[agent.id]["projects"][demo_project.name].append(score)


def compute_statistics(scores: List[float]) -> dict:
    if scores:
        stats = {
            "count": len(scores),
            "mean": statistics.mean(scores),
            "median": statistics.median(scores),
            "min": min(scores),
            "max": max(scores),
            "stdev": statistics.stdev(scores) if len(scores) > 1 else 0.0,
        }
    else:
        stats = {"count": 0, "mean": None, "median": None, "min": None, "max": None, "stdev": None}
    return stats


async def generate_tasks_for_project(demo_project:WebProject, generate_new_tasks=True):
    """
    Generate tasks for the given demo project.

    If TASKS is provided, it will be used. Otherwise, tasks are generated
    through the TaskGenerationPipeline.
    """
    config = TaskGenerationConfig(web_project=demo_project, 
                                  save_web_analysis_in_db=True, 
                                  save_task_in_db=False,
                                  number_of_prompts_per_task=3,
                                  num_or_urls=NUM_OF_URLS)

    print("Generando tareas para: ", demo_project.name)
    tasks = []
    for i in range(iterations):
        new_tasks = await TaskGenerationPipeline(web_project=demo_project, config=config).generate()
        tasks.extend(new_tasks.tasks)

    return tasks


async def add_tests_to_tasks(tasks, test_pipeline):
    """Añade tests a las tareas generadas"""
    print(f"Generando tests para {len(tasks)} tareas...")
    return await test_pipeline.add_tests_to_tasks(tasks)


def print_performance_statistics(results, agents):
    """
    Print performance statistics for each agent.

    This function iterates over the agents and prints global and per-project statistics.
    """
    print("\n" + "=" * 50)
    print("ESTADÍSTICAS DE RENDIMIENTO DE AGENTES")
    print("=" * 50)

    for agent in agents:
        agent_stats = results[agent.id]
        global_stats = compute_statistics(agent_stats["global_scores"])
        print(f"\nAgente: {agent.id}")
        print("  Estadísticas Globales:")
        print(f"    Tareas completadas: {global_stats['count']}")
        print(f"    Puntuación media: {global_stats['mean']:.2f}")
        print(f"    Puntuación máxima: {global_stats['max']:.2f}")

        print("  Estadísticas por Proyecto:")
        for project_name, scores in agent_stats["projects"].items():
            project_stats = compute_statistics(scores)
            print(f"    Proyecto: {project_name}")
            print(f"      Tareas completadas: {project_stats['count']}")
            print(f"      Puntuación media: {project_stats['mean']:.2f}")
            print(f"      Puntuación máxima: {project_stats['max']:.2f}")

    print("\n" + "=" * 50)


def plot_agent_results(results, agents):
    """
    Plot a bar chart of agents' average global scores.

    Each bar represents an agent (using its id) with its average score displayed
    above the bar. If an agent has no score, a 0 is displayed.
    """
    agent_names = []
    agent_avg_scores = []

    # Calculate average global score for each agent.
    for agent in agents:
        scores = results[agent.id]["global_scores"]
        avg_score = sum(scores) / len(scores) if scores else 0
        agent_names.append(agent.name)
        agent_avg_scores.append(avg_score)

    # Plotting the bar chart.
    plt.figure(figsize=(8, 6))
    bars = plt.bar(agent_names, agent_avg_scores, color='skyblue')
    plt.ylim(0, 1.0)  # Ajustar a escala 0-1
    plt.ylabel('Puntuación')
    plt.title('Rendimiento de Agentes')

    # Add score labels above each bar.
    for bar, score in zip(bars, agent_avg_scores):
        yval = bar.get_height()
        plt.text(bar.get_x() + bar.get_width() / 2, yval, f'{score:.2f}', ha='center', va='bottom')

    plt.savefig(os.path.join(log_dir, "rendimiento_agentes.png"))
    print(f"Gráfico guardado en: {os.path.join(log_dir, 'rendimiento_agentes.png')}")


async def main():
    print("\n" + "=" * 50)
    print("BENCHMARK DE WEB AGENTS - SUBNET 36")
    print("=" * 50)

    try:
        # ---------------------------
        # 1. Initialize Agents and Results Storage.
        # ---------------------------
        agents: List[BaseAgent] = AGENTS
        results = {}
        for agent in agents:
            results[agent.id] = {"global_scores": [], "projects": {}}
            print(f"Agente registrado: {agent.id}")

        # ---------------------------
        # 2. Process Each Demo Web Project.
        # ---------------------------
        print("\nInicializando proyectos web demo...")
        demo_web_projects: List[WebProject] = await initialize_demo_webs_projects()
        print(f"Proyectos disponibles: {', '.join([p.name for p in demo_web_projects])}")

        for index, demo_project in enumerate(demo_web_projects):
            print(f"\nProcesando proyecto {index+1}/{len(demo_web_projects)}: {demo_project.name}")

            # Generar tareas para el proyecto actual
            tasks = await generate_tasks_for_project(demo_project, generate_new_tasks=True)
            print(f"Tareas generadas: {len(tasks)}")

            # Generar tests para las tareas
            llm_service = DIContainer.llm_service()
            test_pipeline = TestGenerationPipeline(llm_service=llm_service, web_project=demo_project)
            tasks = await add_tests_to_tasks(tasks, test_pipeline)

            # Contar cuántos tests se generaron en total
            total_tests = sum(len(task.tests) if hasattr(task, "tests") else 0 for task in tasks)
            print(f"Tests generados: {total_tests} (promedio de {total_tests/len(tasks):.1f} por tarea)")

            # Evaluar cada agente en las tareas generadas
            for agent in agents:
                print(f"\nEvaluando agente: {agent.id}")
                await evaluate_project_for_agent(agent, demo_project, tasks, results)

        # ---------------------------
        # 3. Print Performance Statistics.
        # ---------------------------
        print_performance_statistics(results, agents)

        # ---------------------------
        # 4. Plot the Agent Results.
        # ---------------------------
        plot_agent_results(results, agents)

    except Exception as e:
        import traceback
        print(f"Error durante la ejecución: {e}")
        print(traceback.format_exc())


if __name__ == "__main__":
    asyncio.run(main())<|MERGE_RESOLUTION|>--- conflicted
+++ resolved
@@ -61,11 +61,6 @@
 
         # Prepare evaluator input
         task_solution = TaskSolution(task=task, actions=actions, web_agent_id=agent.id)
-<<<<<<< HEAD
-=======
-        evaluator_config = EvaluatorConfig(starting_url=task.url, save_results_in_db=False)
-        evaluator = ConcurrentEvaluator(evaluator_config)
->>>>>>> f098f2fc
 
         # Usar el método decorado para evaluar la tarea
         evaluation_result: EvaluationResult = await evaluate_task_solution(task=task, task_solution=task_solution)
