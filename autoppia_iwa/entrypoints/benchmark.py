import asyncio
import base64
import json
import time
from collections import defaultdict

from loguru import logger

from autoppia_iwa.config.config import PROJECT_BASE_DIR
from autoppia_iwa.src.bootstrap import AppBootstrap
from autoppia_iwa.src.data_generation.application.tasks.local.tests.test_generation_pipeline import (
    LocalTestGenerationPipeline,
)
from autoppia_iwa.src.data_generation.domain.classes import Task
from autoppia_iwa.src.demo_webs.classes import WebProject
from autoppia_iwa.src.demo_webs.config import demo_web_projects
from autoppia_iwa.src.demo_webs.demo_webs_service import BackendDemoWebService
from autoppia_iwa.src.demo_webs.utils import initialize_demo_webs_projects
from autoppia_iwa.src.evaluation.classes import EvaluatorConfig
from autoppia_iwa.src.evaluation.evaluator.evaluator import ConcurrentEvaluator
from autoppia_iwa.src.shared.utils_entrypoints.benchmark_utils import (
    BenchmarkConfig,
    setup_logging,
)
from autoppia_iwa.src.shared.utils_entrypoints.metrics import TimingMetrics
from autoppia_iwa.src.shared.utils_entrypoints.results import (
    plot_results,
    plot_task_comparison,
    save_results_to_json,
)
from autoppia_iwa.src.shared.utils_entrypoints.solutions import ConsolidatedSolutionCache
from autoppia_iwa.src.shared.utils_entrypoints.tasks import generate_tasks_for_web_project
from autoppia_iwa.src.shared.visualizator import (
    SubnetVisualizer,
    visualize_list_of_evaluations,
    visualize_task,
)
from autoppia_iwa.src.shared.web_voyager_utils import TaskData
from autoppia_iwa.src.web_agents.apified_agent import ApifiedWebAgent
from autoppia_iwa.src.web_agents.base import IWebAgent
from autoppia_iwa.src.web_agents.classes import TaskSolution

# ---------------------------------------------------------------------------
# Configuration & globals
# ---------------------------------------------------------------------------

PROJECTS_TO_RUN: list[WebProject] = [
<<<<<<< HEAD
    # demo_web_projects[0],
    # demo_web_projects[1],
    # demo_web_projects[2],
    # demo_web_projects[3],
    demo_web_projects[4],
=======
    demo_web_projects[0],
    # demo_web_projects[1],
    # demo_web_projects[2],
    # demo_web_projects[3],
>>>>>>> afe88f05
]
AGENTS: list[IWebAgent] = [
    # ApifiedWebAgent(id="3", name="AutoppiaAgent",
    #                 host="127.0.0.1", port=7000, timeout=120),
    ApifiedWebAgent(id="2", name="AutoppiaAgent2", host="127.0.0.1", port=5000, timeout=120),
    ApifiedWebAgent(id="1", name="AutoppiaAgent1", host="127.0.0.1", port=5000, timeout=120),
]

config = BenchmarkConfig(projects_to_run=PROJECTS_TO_RUN, agents=AGENTS)

setup_logging("benchmark.log")
solution_cache = ConsolidatedSolutionCache(str(config.solutions_cache_dir))
visualizer = SubnetVisualizer()
SEM = asyncio.Semaphore(config.max_parallel_agent_calls)

# Global accumulator for per-agent overall (all projects)
AGENT_GLOBALS: dict[str, dict[str, float | int]] = defaultdict(lambda: {"success": 0, "total": 0, "time_sum": 0.0, "time_cnt": 0})

# ---------------------------------------------------------------------------
# Task generation
# ---------------------------------------------------------------------------


@visualize_task(visualizer)
async def generate_tasks(project: WebProject, tasks_data: TaskData | None = None) -> list[Task]:
    if config.evaluate_real_tasks and tasks_data:
        single = Task(url=tasks_data.web, prompt=tasks_data.ques, is_web_real=True)
        return await LocalTestGenerationPipeline(project).add_tests_to_tasks([single])

    if not project.use_cases:
        logger.warning(f"Project '{project.name}' has no use cases, skipping.")
        return []

    return await generate_tasks_for_web_project(
        project,
        config.use_cached_tasks,
        str(config.tasks_cache_dir),
        prompts_per_use_case=config.prompt_per_use_case,
        num_of_use_cases=config.num_of_use_cases,
    )


# ---------------------------------------------------------------------------
# Solution & evaluation helpers
# ---------------------------------------------------------------------------

ASYNC_GIF_RUN = "benchmark_run"


def _gif_path(agent_name: str, task_id: str, run_no: int) -> str:
    return str(config.recordings_dir / agent_name / f"{task_id}_run_{run_no}.gif")


async def _save_gif(b64: str, task_id: str, agent_name: str, run_no: int) -> None:
    path = config.recordings_dir / agent_name
    path.mkdir(exist_ok=True)
    with open(_gif_path(agent_name, task_id, run_no), "wb") as fh:
        fh.write(base64.b64decode(b64))
    logger.info(f"GIF saved for {agent_name} -> {task_id}")


@visualize_list_of_evaluations(visualizer)
async def evaluate_multiple_solutions(
    project: WebProject,
    task: Task,
    sols: list[TaskSolution],
    validator_id: str | None = None,
):
    evaluator = ConcurrentEvaluator(project, EvaluatorConfig(enable_grouping_tasks=False, chunk_size=20))
    results = await evaluator.evaluate_task_solutions(task, sols)

    if config.return_evaluation_gif:
        for res in results:
            if res.gif_recording:
                agent_name = next((a.name for a in config.agents if a.id == res.web_agent_id), "unknown")
                await _save_gif(res.gif_recording, task.id, agent_name, 0)
    return results


async def generate_solution(
    project: WebProject,
    agent: IWebAgent,
    task: Task,
    timing: TimingMetrics,
):
    async with SEM:
        backend = BackendDemoWebService(project)
        await backend.reset_database()
        try:
            if config.use_cached_solutions:
                cached = await solution_cache.load_solution(task.id, agent.id)
                if cached and cached.actions:
                    return cached

            start = time.time()
            prepared_task = task.prepare_for_agent(agent.id)
            solution = await agent.solve_task(prepared_task)
            task_solution = TaskSolution(task_id=task.id, actions=solution.actions or [], web_agent_id=agent.id)
            task_solution.actions = task_solution.replace_web_agent_id()
            timing.record_solution_time(agent.id, task.id, time.time() - start)
            solution_cache.save_solution(task_solution, agent.id, agent.name)
            return task_solution
        except Exception as exc:
            logger.error(f"{agent.name} failed on {task.id}: {exc!r}")
            return None
        finally:
            await backend.close()


async def run_evaluation(project: WebProject, tasks: list[Task], timing: TimingMetrics, run_no: int):
    aggregated: dict[str, dict[str, dict]] = {}
    for task in tasks:
        sols = await asyncio.gather(*[generate_solution(project, ag, task, timing) for ag in config.agents])
        eval_res = await evaluate_multiple_solutions(project, task, sols, ASYNC_GIF_RUN)
        for ev in eval_res:
            uc = getattr(task.use_case, "name", "Unknown")
            aggregated.setdefault(ev.web_agent_id, {})[task.id] = {"prompt": task.prompt, "score": ev.final_score, "task_use_case": uc}

    # print_performance_statistics(aggregated, config.agents, timing)
    if config.plot_benchmark_results:
        plot_results(aggregated, config.agents, timing, str(config.output_dir))
        plot_task_comparison(aggregated, config.agents, tasks, str(config.output_dir))
    if config.save_evaluation_results:
        save_results_to_json(aggregated, config.agents, timing, str(config.output_dir))
    return aggregated


# ---------------------------------------------------------------------------
# Stats helper
# ---------------------------------------------------------------------------


def show_stats(all_runs: list[dict], project: WebProject, timing: TimingMetrics) -> None:
    """Generate per-agent → per-project stats plus per-agent overall."""
    per_agent_scores: defaultdict[str, defaultdict[str, list[float]]] = defaultdict(lambda: defaultdict(list))
    per_agent_times: defaultdict[str, defaultdict[str, list[float]]] = defaultdict(lambda: defaultdict(list))

    for run in all_runs:
        for agent_id, task_dict in run.items():
            agent_name = next((a.name for a in config.agents if a.id == agent_id), agent_id)
            for task_id, res in task_dict.items():
                uc = res["task_use_case"].upper()
                per_agent_scores[agent_name][uc].append(res["score"])
                sol_time = timing.solution_times.get(agent_id, {}).get(task_id, 0)
                per_agent_times[agent_name][uc].append(sol_time)

    json_root: dict = {"agents": {}}

    logger.info(f"\n=== SUMMARY for project {project.name} ===")
    for agent in config.agents:
        a_name = agent.name
        uc_block = {}
        scores_flat: list[float] = []
        time_flat: list[float] = []

        for uc, scores in per_agent_scores[a_name].items():
            times = per_agent_times[a_name][uc]
            succ = sum(1 for s in scores if s == 1.0)
            tot = len(scores)
            avg_time = sum(times) / len(times) if times else 0.0
            uc_block[uc] = {
                "success_count": succ,
                "total": tot,
                "success_rate": round(succ / tot, 3) if tot else 0,
                "avg_solution_time": round(avg_time, 3),
            }
            scores_flat.extend(scores)
            time_flat.extend(times)

        succ_all = sum(1 for s in scores_flat if s == 1.0)
        tot_all = len(scores_flat)
        avg_all_time = sum(time_flat) / len(time_flat) if time_flat else 0.0
        rate_all = succ_all / tot_all if tot_all else 0.0

        logger.info(f"{a_name:<20} | {rate_all * 100:6.2f}% ({succ_all}/{tot_all}) | avg {avg_all_time:.2f}s")

        json_root.setdefault("agents", {}).setdefault(a_name, {})[project.name] = {
            "use_cases": uc_block,
            "overall": {
                "success_count": succ_all,
                "total": tot_all,
                "success_rate": round(rate_all, 3),
                "avg_solution_time": round(avg_all_time, 3),
            },
        }

        # update agent-level global totals
        g = AGENT_GLOBALS[a_name]
        g["success"] += succ_all
        g["total"] += tot_all
        g["time_sum"] += sum(time_flat)
        g["time_cnt"] += len(time_flat)

    # write per-project file
    stub = project.name.lower().replace(" ", "_")
    if stub == "autoppia_cinema":
        stub = "autoppia_cinema"
    (PROJECT_BASE_DIR / f"{stub}_stats.json").write_text(json.dumps(json_root, indent=2))
    logger.info(f"Stats written to {stub}_stats.json")


def write_agent_overalls() -> None:
    """Write one file with overall metrics per agent (across all projects)."""
    root: dict = {"agents": {}}
    for agent in AGENT_GLOBALS:
        g = AGENT_GLOBALS[agent]
        if g["total"]:
            rate = g["success"] / g["total"]
            avg_t = g["time_sum"] / g["time_cnt"] if g["time_cnt"] else 0.0
            root["agents"][agent] = {
                "overall": {
                    "success_count": g["success"],
                    "total": g["total"],
                    "success_rate": round(rate, 3),
                    "avg_solution_time": round(avg_t, 3),
                }
            }
    overall_path = PROJECT_BASE_DIR / "agents_overall_stats.json"
    overall_path.write_text(json.dumps(root, indent=2))
    logger.info(f"Per-agent overall stats written to {overall_path}")


# ---------------------------------------------------------------------------
# Main entrypoint
# ---------------------------------------------------------------------------


async def main() -> None:
    logger.info("Starting benchmark ...")
    AppBootstrap()
    timing = TimingMetrics()

    await initialize_demo_webs_projects(demo_web_projects)

    for proj in config.projects_to_run:
        all_runs: list[dict] = []
        for run_idx in range(1, config.num_runs + 1):
            timing.start()
            tasks = await generate_tasks(proj)
            for t in tasks:
                t.should_record = config.return_evaluation_gif
            if tasks:
                all_runs.append(await run_evaluation(proj, tasks, timing, run_idx))
            else:
                logger.warning(f"No tasks for {proj.name} - skipping run")
        show_stats(all_runs, proj, timing)

    logger.success("Benchmark finished ✔")


if __name__ == "__main__":
    asyncio.run(main())<|MERGE_RESOLUTION|>--- conflicted
+++ resolved
@@ -1,3 +1,5 @@
+from __future__ import annotations
+
 import asyncio
 import base64
 import json
@@ -45,24 +47,15 @@
 # ---------------------------------------------------------------------------
 
 PROJECTS_TO_RUN: list[WebProject] = [
-<<<<<<< HEAD
     # demo_web_projects[0],
     # demo_web_projects[1],
     # demo_web_projects[2],
     # demo_web_projects[3],
     demo_web_projects[4],
-=======
-    demo_web_projects[0],
-    # demo_web_projects[1],
-    # demo_web_projects[2],
-    # demo_web_projects[3],
->>>>>>> afe88f05
 ]
 AGENTS: list[IWebAgent] = [
-    # ApifiedWebAgent(id="3", name="AutoppiaAgent",
-    #                 host="127.0.0.1", port=7000, timeout=120),
-    ApifiedWebAgent(id="2", name="AutoppiaAgent2", host="127.0.0.1", port=5000, timeout=120),
-    ApifiedWebAgent(id="1", name="AutoppiaAgent1", host="127.0.0.1", port=5000, timeout=120),
+    # ApifiedWebAgent(id="3", name="AutoppiaAgent", host="127.0.0.1", port=7000, timeout=120),
+    ApifiedWebAgent(id="2", name="AutoppiaAgent2", host="127.0.0.1", port=5000, timeout=120)
 ]
 
 config = BenchmarkConfig(projects_to_run=PROJECTS_TO_RUN, agents=AGENTS)
