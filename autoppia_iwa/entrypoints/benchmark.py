--- conflicted
+++ resolved
@@ -1,36 +1,16 @@
 import asyncio
+import statistics
 import json
 import os
-import statistics
 import time
-<<<<<<< HEAD
-=======
 from typing import List, Optional
->>>>>>> d60832f7
 from datetime import datetime
-from typing import Dict, List, Optional
-
 import matplotlib.pyplot as plt
-<<<<<<< HEAD
-
-from autoppia_iwa.src.bootstrap import AppBootstrap
-=======
->>>>>>> d60832f7
 from autoppia_iwa.src.data_generation.application.tasks_generation_pipeline import TaskGenerationPipeline
-from autoppia_iwa.src.data_generation.application.tests.test_generation_pipeline import TestGenerationPipeline
-from autoppia_iwa.src.data_generation.domain.classes import Task, TaskGenerationConfig
-from autoppia_iwa.src.demo_webs.classes import WebProject
-from autoppia_iwa.src.demo_webs.config import initialize_demo_webs_projects
-from autoppia_iwa.src.di_container import DIContainer
+from autoppia_iwa.src.data_generation.domain.classes import TaskGenerationConfig, Task
 from autoppia_iwa.src.evaluation.classes import EvaluationResult
 from autoppia_iwa.src.evaluation.evaluator.evaluator import ConcurrentEvaluator, EvaluatorConfig
 from autoppia_iwa.src.execution.actions.base import BaseAction
-<<<<<<< HEAD
-from autoppia_iwa.src.shared.visualizator import SubnetVisualizer, visualize_evaluation, visualize_summary, visualize_task
-from autoppia_iwa.src.web_agents.apified_agent import ApifiedWebAgent
-from autoppia_iwa.src.web_agents.base import BaseAgent, IWebAgent
-from autoppia_iwa.src.web_agents.classes import TaskSolution
-=======
 from autoppia_iwa.src.web_agents.base import BaseAgent
 from autoppia_iwa.src.web_agents.classes import TaskSolution
 from autoppia_iwa.src.web_agents.apified_agent import ApifiedWebAgent
@@ -49,7 +29,6 @@
     visualize_summary
 )
 from autoppia_iwa.src.web_agents.random.agent import RandomClickerWebAgent
->>>>>>> d60832f7
 
 # ============================================================
 # GLOBAL CONFIGURATION
@@ -64,30 +43,17 @@
 # Caching configuration
 USE_CACHED_TASKS = True  # Use cached tasks if available
 
-<<<<<<< HEAD
 # Benchmark configuration
 ITERATIONS = 1  # Number of iterations per task
-=======
-# Configuración del benchmark
-ITERATIONS = 1  # Número de iteraciones por tarea
-NUM_OF_TASKS = 1
->>>>>>> d60832f7
 
 # Initialize main components
 app = AppBootstrap()
 visualizer = SubnetVisualizer(log_directory=LOG_DIR)
 
-<<<<<<< HEAD
 # Agents to evaluate
 AGENTS: List[IWebAgent] = [
     # RandomClickerWebAgent(name="Random-clicker"),
     ApifiedWebAgent(name="Text-External-Agent", host="localhost", port=9000)
-=======
-# Agentes a evaluar
-AGENTS: List[BaseAgent] = [
-    RandomClickerWebAgent(name="Random-clicker"),
-    # ApifiedWebAgent(name="Text-External-Agent", host="localhost", port=9000)
->>>>>>> d60832f7
 ]
 
 # ============================================================
@@ -200,27 +166,16 @@
     config = TaskGenerationConfig(
         save_web_analysis_in_db=True,
         save_task_in_db=False,
-<<<<<<< HEAD
         number_of_prompts_per_task=3,
         num_or_urls=num_of_urls,
-=======
-        number_of_prompts_per_task=1,
-        num_or_urls=num_of_urls
->>>>>>> d60832f7
     )
 
     print(f"Generating tasks for {demo_project.name}...")
     pipeline = TaskGenerationPipeline(web_project=demo_project, config=config)
-<<<<<<< HEAD
     task_results = await pipeline.generate()
-=======
-
-    # Generar tareas
-    tasks = await pipeline.generate()
->>>>>>> d60832f7
 
     test_pipeline = TestGenerationPipeline(llm_service=DIContainer.llm_service(), web_project=demo_project)
-    tasks_with_tests = await add_tests_to_tasks(tasks, test_pipeline)
+    tasks_with_tests = await add_tests_to_tasks(task_results.tasks, test_pipeline)
 
     if USE_CACHED_TASKS:
         await save_tasks_to_json(demo_project, tasks_with_tests)
