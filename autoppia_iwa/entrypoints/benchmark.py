from __future__ import annotations

import asyncio
import base64
import json
import time
from collections import defaultdict

from loguru import logger

from autoppia_iwa.config.config import PROJECT_BASE_DIR
from autoppia_iwa.src.bootstrap import AppBootstrap
from autoppia_iwa.src.data_generation.domain.classes import Task
from autoppia_iwa.src.demo_webs.classes import WebProject
from autoppia_iwa.src.demo_webs.config import demo_web_projects
from autoppia_iwa.src.demo_webs.demo_webs_service import BackendDemoWebService
from autoppia_iwa.src.demo_webs.utils import initialize_demo_webs_projects
from autoppia_iwa.src.evaluation.classes import EvaluatorConfig
from autoppia_iwa.src.evaluation.evaluator.evaluator import ConcurrentEvaluator
from autoppia_iwa.src.shared.utils_entrypoints.benchmark_utils import (
    BenchmarkConfig,
    setup_logging,
)
from autoppia_iwa.src.shared.utils_entrypoints.metrics import TimingMetrics
from autoppia_iwa.src.shared.utils_entrypoints.results import (
    plot_results,
    plot_task_comparison,
    save_results_to_json,
)
from autoppia_iwa.src.shared.utils_entrypoints.solutions import ConsolidatedSolutionCache
from autoppia_iwa.src.shared.utils_entrypoints.tasks import generate_tasks_for_web_project
from autoppia_iwa.src.shared.visualizator import (
    SubnetVisualizer,
    visualize_list_of_evaluations,
    visualize_task,
)
from autoppia_iwa.src.shared.web_voyager_utils import TaskData
from autoppia_iwa.src.web_agents.apified_agent import ApifiedWebAgent
from autoppia_iwa.src.web_agents.base import IWebAgent
from autoppia_iwa.src.web_agents.classes import TaskSolution

# ---------------------------------------------------------------------------
# Configuration & globals
# ---------------------------------------------------------------------------

PROJECTS_TO_RUN: list[WebProject] = [
    # demo_web_projects[0],
    # demo_web_projects[1],
    # demo_web_projects[2],
    # demo_web_projects[3],
    # demo_web_projects[4],
    # demo_web_projects[5],
<<<<<<< HEAD
    demo_web_projects[2],
]
AGENTS: list[IWebAgent] = [
    ApifiedWebAgent(id="2", name="AutoppiaAgent1", host="127.0.0.1", port=6000, timeout=120),
    # ApifiedWebAgent(id="3", name="AutoppiaAgent2", host="127.0.0.1", port=7000, timeout=120),
=======
    demo_web_projects[6],
    # demo_web_projects[7],
]
AGENTS: list[IWebAgent] = [
    ApifiedWebAgent(id="2", name="AutoppiaAgent1", host="127.0.0.1", port=5000, timeout=120),
    ApifiedWebAgent(id="3", name="AutoppiaAgent2", host="127.0.0.1", port=7000, timeout=120),
>>>>>>> f7f9b413
]

config = BenchmarkConfig(projects_to_run=PROJECTS_TO_RUN, agents=AGENTS)

setup_logging("benchmark.log")
solution_cache = ConsolidatedSolutionCache(str(config.solutions_cache_dir))
visualizer = SubnetVisualizer()
SEM = asyncio.Semaphore(config.max_parallel_agent_calls)

# Global accumulator for per-agent overall (all projects)
AGENT_GLOBALS: dict[str, dict[str, float | int]] = defaultdict(lambda: {"success": 0, "total": 0, "time_sum": 0.0, "time_cnt": 0})

# ---------------------------------------------------------------------------
# Task generation
# ---------------------------------------------------------------------------


@visualize_task(visualizer)
async def generate_tasks(project: WebProject, tasks_data: TaskData | None = None) -> list[Task]:
    if not project.use_cases:
        logger.warning(f"Project '{project.name}' has no use cases, skipping.")
        return []

    return await generate_tasks_for_web_project(
        project,
        config.use_cached_tasks,
        str(config.tasks_cache_dir),
        prompts_per_use_case=config.prompt_per_use_case,
        num_of_use_cases=config.num_of_use_cases,
    )


# ---------------------------------------------------------------------------
# Solution & evaluation helpers
# ---------------------------------------------------------------------------

ASYNC_GIF_RUN = "benchmark_run"


def _gif_path(agent_name: str, task_id: str, run_no: int) -> str:
    return str(config.recordings_dir / agent_name / f"{task_id}_run_{run_no}.gif")


async def _save_gif(b64: str, task_id: str, agent_name: str, run_no: int) -> None:
    path = config.recordings_dir / agent_name
    path.mkdir(exist_ok=True)
    with open(_gif_path(agent_name, task_id, run_no), "wb") as fh:
        fh.write(base64.b64decode(b64))
    logger.info(f"GIF saved for {agent_name} -> {task_id}")


@visualize_list_of_evaluations(visualizer)
async def evaluate_multiple_solutions(
    project: WebProject,
    task: Task,
    sols: list[TaskSolution],
    validator_id: str | None = None,
):
    evaluator = ConcurrentEvaluator(project, EvaluatorConfig(enable_grouping_tasks=False, chunk_size=20))
    results = await evaluator.evaluate_task_solutions(task, sols)

    if config.return_evaluation_gif:
        for res in results:
            if res.gif_recording:
                agent_name = next((a.name for a in config.agents if a.id == res.web_agent_id), "unknown")
                await _save_gif(res.gif_recording, task.id, agent_name, 0)
    return results


async def generate_solution(
    project: WebProject,
    agent: IWebAgent,
    task: Task,
    timing: TimingMetrics,
):
    async with SEM:
        backend = BackendDemoWebService(project)
        await backend.reset_database()
        try:
            if config.use_cached_solutions:
                cached = await solution_cache.load_solution(task.id, agent.id)
                if cached and cached.actions:
                    return cached

            start = time.time()
            prepared_task = task.prepare_for_agent(agent.id)
            solution = await agent.solve_task(prepared_task)
            task_solution = TaskSolution(task_id=task.id, actions=solution.actions or [], web_agent_id=agent.id)
            task_solution.actions = task_solution.replace_web_agent_id()
            timing.record_solution_time(agent.id, task.id, time.time() - start)
            solution_cache.save_solution(task_solution, agent.id, agent.name)
            return task_solution
        except Exception as exc:
            logger.error(f"{agent.name} failed on {task.id}: {exc!r}")
            return None
        finally:
            await backend.close()


async def run_evaluation(project: WebProject, tasks: list[Task], timing: TimingMetrics, run_no: int):
    aggregated: dict[str, dict[str, dict]] = {}
    for task in tasks:
        sols = await asyncio.gather(*[generate_solution(project, ag, task, timing) for ag in config.agents])
        eval_res = await evaluate_multiple_solutions(project, task, sols, ASYNC_GIF_RUN)
        for ev in eval_res:
            uc = getattr(task.use_case, "name", "Unknown")
            aggregated.setdefault(ev.web_agent_id, {})[task.id] = {"prompt": task.prompt, "score": ev.final_score, "task_use_case": uc}

    # print_performance_statistics(aggregated, config.agents, timing)
    if config.plot_benchmark_results:
        plot_results(aggregated, config.agents, timing, str(config.output_dir))
        plot_task_comparison(aggregated, config.agents, tasks, str(config.output_dir))
    if config.save_evaluation_results:
        save_results_to_json(aggregated, config.agents, timing, str(config.output_dir))
    return aggregated


# ---------------------------------------------------------------------------
# Stats helper
# ---------------------------------------------------------------------------


def show_stats(all_runs: list[dict], project: WebProject, timing: TimingMetrics) -> None:
    """Generate per-agent → per-project stats plus per-agent overall."""
    per_agent_scores: defaultdict[str, defaultdict[str, list[float]]] = defaultdict(lambda: defaultdict(list))
    per_agent_times: defaultdict[str, defaultdict[str, list[float]]] = defaultdict(lambda: defaultdict(list))

    for run in all_runs:
        for agent_id, task_dict in run.items():
            agent_name = next((a.name for a in config.agents if a.id == agent_id), agent_id)
            for task_id, res in task_dict.items():
                uc = res["task_use_case"].upper()
                per_agent_scores[agent_name][uc].append(res["score"])
                sol_time = timing.solution_times.get(agent_id, {}).get(task_id, 0)
                per_agent_times[agent_name][uc].append(sol_time)

    json_root: dict = {"agents": {}}

    logger.info(f"\n=== SUMMARY for project {project.name} ===")
    for agent in config.agents:
        a_name = agent.name
        uc_block = {}
        scores_flat: list[float] = []
        time_flat: list[float] = []

        for uc, scores in per_agent_scores[a_name].items():
            times = per_agent_times[a_name][uc]
            succ = sum(1 for s in scores if s == 1.0)
            tot = len(scores)
            avg_time = sum(times) / len(times) if times else 0.0
            uc_block[uc] = {
                "success_count": succ,
                "total": tot,
                "success_rate": round(succ / tot, 3) if tot else 0,
                "avg_solution_time": round(avg_time, 3),
            }
            scores_flat.extend(scores)
            time_flat.extend(times)

        succ_all = sum(1 for s in scores_flat if s == 1.0)
        tot_all = len(scores_flat)
        avg_all_time = sum(time_flat) / len(time_flat) if time_flat else 0.0
        rate_all = succ_all / tot_all if tot_all else 0.0

        logger.info(f"{a_name:<20} | {rate_all * 100:6.2f}% ({succ_all}/{tot_all}) | avg {avg_all_time:.2f}s")

        json_root.setdefault("agents", {}).setdefault(a_name, {})[project.name] = {
            "use_cases": uc_block,
            "overall": {
                "success_count": succ_all,
                "total": tot_all,
                "success_rate": round(rate_all, 3),
                "avg_solution_time": round(avg_all_time, 3),
            },
        }

        # update agent-level global totals
        g = AGENT_GLOBALS[a_name]
        g["success"] += succ_all
        g["total"] += tot_all
        g["time_sum"] += sum(time_flat)
        g["time_cnt"] += len(time_flat)

    # write per-project file
    stub = project.name.lower().replace(" ", "_")
    if stub == "autoppia_cinema":
        stub = "autoppia_cinema"
    (PROJECT_BASE_DIR / f"{stub}_stats.json").write_text(json.dumps(json_root, indent=2))
    logger.info(f"Stats written to {stub}_stats.json")


def write_agent_overalls() -> None:
    """Write one file with overall metrics per agent (across all projects)."""
    root: dict = {"agents": {}}
    for agent in AGENT_GLOBALS:
        g = AGENT_GLOBALS[agent]
        if g["total"]:
            rate = g["success"] / g["total"]
            avg_t = g["time_sum"] / g["time_cnt"] if g["time_cnt"] else 0.0
            root["agents"][agent] = {
                "overall": {
                    "success_count": g["success"],
                    "total": g["total"],
                    "success_rate": round(rate, 3),
                    "avg_solution_time": round(avg_t, 3),
                }
            }
    overall_path = PROJECT_BASE_DIR / "agents_overall_stats.json"
    overall_path.write_text(json.dumps(root, indent=2))
    logger.info(f"Per-agent overall stats written to {overall_path}")


# ---------------------------------------------------------------------------
# Main entrypoint
# ---------------------------------------------------------------------------


async def main() -> None:
    logger.info("Starting benchmark ...")
    AppBootstrap()
    timing = TimingMetrics()

    await initialize_demo_webs_projects(demo_web_projects)

    for proj in config.projects_to_run:
        all_runs: list[dict] = []
        for run_idx in range(1, config.num_runs + 1):
            timing.start()
            tasks = await generate_tasks(proj)
            for t in tasks:
                t.should_record = config.return_evaluation_gif
            if tasks:
                all_runs.append(await run_evaluation(proj, tasks, timing, run_idx))
            else:
                logger.warning(f"No tasks for {proj.name} - skipping run")
        show_stats(all_runs, proj, timing)

    logger.success("Benchmark finished ✔")


if __name__ == "__main__":
    asyncio.run(main())<|MERGE_RESOLUTION|>--- conflicted
+++ resolved
@@ -50,20 +50,12 @@
     # demo_web_projects[3],
     # demo_web_projects[4],
     # demo_web_projects[5],
-<<<<<<< HEAD
-    demo_web_projects[2],
-]
-AGENTS: list[IWebAgent] = [
-    ApifiedWebAgent(id="2", name="AutoppiaAgent1", host="127.0.0.1", port=6000, timeout=120),
-    # ApifiedWebAgent(id="3", name="AutoppiaAgent2", host="127.0.0.1", port=7000, timeout=120),
-=======
     demo_web_projects[6],
     # demo_web_projects[7],
 ]
 AGENTS: list[IWebAgent] = [
     ApifiedWebAgent(id="2", name="AutoppiaAgent1", host="127.0.0.1", port=5000, timeout=120),
-    ApifiedWebAgent(id="3", name="AutoppiaAgent2", host="127.0.0.1", port=7000, timeout=120),
->>>>>>> f7f9b413
+    ApifiedWebAgent(id="3", name="AutoppiaAgent2", host="127.0.0.1", port=5000, timeout=120),
 ]
 
 config = BenchmarkConfig(projects_to_run=PROJECTS_TO_RUN, agents=AGENTS)
