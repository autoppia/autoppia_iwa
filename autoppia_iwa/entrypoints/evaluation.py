--- conflicted
+++ resolved
@@ -7,13 +7,10 @@
 import matplotlib.pyplot as plt
 
 from autoppia_iwa.src.bootstrap import AppBootstrap
-<<<<<<< HEAD
-=======
 from autoppia_iwa.src.demo_webs.config import demo_web_projects, initialize_test_demo_web_projects
 from autoppia_iwa.src.data_generation.domain.classes import (
     TaskGenerationConfig,Task
 )
->>>>>>> d60832f7
 from autoppia_iwa.src.data_generation.application.tasks_generation_pipeline import TaskGenerationPipeline
 from autoppia_iwa.src.data_generation.domain.classes import TaskGenerationConfig, TasksGenerationOutput
 from autoppia_iwa.src.demo_webs.config import demo_web_projects, initialize_test_demo_web_projects
@@ -50,17 +47,14 @@
 
     for task in tasks:
         task_solution: TaskSolution = await agent.solve_task(task)
-<<<<<<< HEAD
+        evaluator_input = TaskSolution(task=task, actions=task_solution.actions, web_agent_id=agent.id)
+        evaluator_config = EvaluatorConfig(starting_url=task.url, save_results_in_db=False)
+        evaluator = ConcurrentEvaluator(evaluator_config)
+        evaluation_result: EvaluationResult = await evaluator.evaluate_single_task(evaluator_input)
         evaluator_input = TaskSolution(task_id=task.id, actions=task_solution.actions, web_agent_id=agent.id)
         evaluator_config = EvaluatorConfig(save_results_in_db=False)
         evaluator = ConcurrentEvaluator(project, evaluator_config)
         evaluation_result: EvaluationResult = await evaluator.evaluate_single_task_solution(task, evaluator_input)
-=======
-        evaluator_input = TaskSolution(task=task, actions=task_solution.actions, web_agent_id=agent.id)
-        evaluator_config = EvaluatorConfig(starting_url=task.url, save_results_in_db=False)
-        evaluator = ConcurrentEvaluator(evaluator_config)
-        evaluation_result: EvaluationResult = await evaluator.evaluate_single_task(evaluator_input)
->>>>>>> d60832f7
         score = evaluation_result.final_score
         results[agent.id]["global_scores"].append(score)
         results[agent.id]["projects"][project.name].append(score)
@@ -160,15 +154,9 @@
 
 
 async def main():
-<<<<<<< HEAD
-    tasks = await generate_tasks(num_tasks=3)
-
-    agents: List[BaseAgent] = [RandomClickerWebAgent(), ApifiedWebAgent(name="Autoppia-agent", host="localhost", port=9000)]
-=======
     tasks = await generate_tasks(num_tasks=1)
 
     agents: List[BaseAgent] = [RandomClickerWebAgent(), ApifiedWebAgent(name="Autoppia-agent", host="localhost", port=8080)]
->>>>>>> d60832f7
     results = {agent.id: {"global_scores": [], "projects": {}} for agent in agents}
 
     for demo_project in demo_web_projects:
