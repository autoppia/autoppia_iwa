# file: evaluation.py

import asyncio
import statistics

import matplotlib.pyplot as plt

from autoppia_iwa.src.bootstrap import AppBootstrap
from autoppia_iwa.src.data_generation.application.tasks_generation_pipeline import TaskGenerationPipeline
from autoppia_iwa.src.data_generation.domain.classes import Task, TaskGenerationConfig
from autoppia_iwa.src.demo_webs.config import demo_web_projects
from autoppia_iwa.src.demo_webs.utils import initialize_demo_webs_projects
from autoppia_iwa.src.evaluation.classes import EvaluationResult, EvaluatorConfig
from autoppia_iwa.src.evaluation.evaluator.evaluator import ConcurrentEvaluator
from autoppia_iwa.src.web_agents.apified_agent import ApifiedWebAgent
from autoppia_iwa.src.web_agents.base import IWebAgent
from autoppia_iwa.src.web_agents.classes import TaskSolution

app = AppBootstrap()
LLM_SERVICE = app.container.llm_service()

DEMO_WEB_PROJECT = [demo_web_projects[0]]


async def generate_tasks():
    test_projects = await initialize_demo_webs_projects(DEMO_WEB_PROJECT)
    web_project = test_projects[0]
    config = TaskGenerationConfig(
<<<<<<< HEAD
        # save_task_in_db=False,
=======
        save_task_in_db=False,
>>>>>>> 03309ef4
    )
    pipeline = TaskGenerationPipeline(web_project=web_project, config=config)
    tasks: list[Task] = await pipeline.generate()
    return tasks


async def evaluate_project_for_agent(agent: IWebAgent, project, tasks, results):
    if project.name not in results[agent.id]["projects"]:
        results[agent.id]["projects"][project.name] = []

    for task in tasks:
        task_solution: TaskSolution = await agent.solve_task(task)
        evaluator_input = TaskSolution(task_id=task.id, actions=task_solution.actions, web_agent_id=agent.id)
        evaluator_config = EvaluatorConfig(
            # save_results_in_db=False
        )
        evaluator = ConcurrentEvaluator(project, evaluator_config)
        evaluation_result: EvaluationResult = await evaluator.evaluate_single_task_solution(task, evaluator_input)
        score = evaluation_result.final_score
        results[agent.id]["global_scores"].append(score)
        results[agent.id]["projects"][project.name].append(score)


def compute_statistics(scores: list[float]) -> dict:
    if scores:
        return {
            "count": len(scores),
            "mean": statistics.mean(scores),
            "median": statistics.median(scores),
            "min": min(scores),
            "max": max(scores),
            "stdev": statistics.stdev(scores) if len(scores) > 1 else 0.0,
        }
    return {"count": 0, "mean": None, "median": None, "min": None, "max": None, "stdev": None}


def print_performance_statistics(results, agents):
    print("Agent Performance Metrics:")
    for agent in agents:
        agent_stats = results[agent.id]
        global_stats = compute_statistics(agent_stats["global_scores"])
        print(f"\nAgent: {agent.id}")
        print("  Global Stats:")
        for key, value in global_stats.items():
            print(f"    {key}: {value}")
        print("  Per Project Stats:")
        for project_name, scores in agent_stats["projects"].items():
            project_stats = compute_statistics(scores)
            print(f"    Project: {project_name}")
            for key, val in project_stats.items():
                print(f"      {key}: {val}")


def plot_agent_results(results, agents):
    agent_names = []
    agent_avg_scores = []

    for agent in agents:
        scores = results[agent.id]["global_scores"]
        avg_score = sum(scores) / len(scores) if scores else 0
        agent_names.append(agent.name)
        agent_avg_scores.append(avg_score)

    plt.figure(figsize=(8, 6))
    bars = plt.bar(agent_names, agent_avg_scores, color="skyblue")
    plt.ylim(0, 10)
    plt.ylabel("Score")
    plt.title("Agent Performance")
    for bar, score in zip(bars, agent_avg_scores, strict=False):
        yval = bar.get_height()
        plt.text(bar.get_x() + bar.get_width() / 2, yval, f"{score:.1f}", ha="center", va="bottom")
    plt.savefig("output.png")


def judge_tasks_feasibility(tasks, results, agents):
    judge_input = "Summary of generated tasks and results:\n\n"
    for idx, task in enumerate(tasks, start=1):
        judge_input += f"Task {idx}:\n"
        judge_input += f"  Prompt: {task.prompt}\n"
        judge_input += f"  URL: {task.url}\n"
        if task.tests:
            judge_input += "  Tests:\n"
            for test in task.tests:
                judge_input += f"    - {test.model_dump()}\n"
        else:
            judge_input += "  No tests.\n"
        judge_input += "\n"

    judge_input += "Agent Performance:\n"
    for agent in agents:
        agent_scores = results[agent.id]["global_scores"]
        judge_input += f"  {agent.name} => Scores: {agent_scores}\n"
    judge_input += "\nPlease evaluate if these tasks were feasible, whether the tests seem valid, and offer suggestions for improving task/test generation."

    judge_response = LLM_SERVICE.predict(messages=[{"role": "user", "content": judge_input}])
    print("\n----- LLM Feasibility Assessment -----")
    print(judge_response)


async def main():
    tasks = await generate_tasks()

    agents: list[IWebAgent] = [
        # RandomClickerWebAgent(),
        ApifiedWebAgent(name="Autoppia-agent", host="localhost", port=11111),
    ]
    results = {agent.id: {"global_scores": [], "projects": {}} for agent in agents}

    for demo_project in DEMO_WEB_PROJECT:
        for agent in agents:
            await evaluate_project_for_agent(agent, demo_project, tasks, results)

    print_performance_statistics(results, agents)
    plot_agent_results(results, agents)
    judge_tasks_feasibility(tasks, results, agents)


if __name__ == "__main__":
    asyncio.run(main())<|MERGE_RESOLUTION|>--- conflicted
+++ resolved
@@ -25,13 +25,7 @@
 async def generate_tasks():
     test_projects = await initialize_demo_webs_projects(DEMO_WEB_PROJECT)
     web_project = test_projects[0]
-    config = TaskGenerationConfig(
-<<<<<<< HEAD
-        # save_task_in_db=False,
-=======
-        save_task_in_db=False,
->>>>>>> 03309ef4
-    )
+    config = TaskGenerationConfig()
     pipeline = TaskGenerationPipeline(web_project=web_project, config=config)
     tasks: list[Task] = await pipeline.generate()
     return tasks
