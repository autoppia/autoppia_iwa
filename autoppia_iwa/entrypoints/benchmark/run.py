"""
Code-first entrypoint: configure projects, agents, runs, and options here.
Then run with:  python -m entrypoints.benchmark.run
"""

import asyncio

from loguru import logger

from autoppia_iwa.entrypoints.benchmark.benchmark import Benchmark
from autoppia_iwa.entrypoints.benchmark.config import BenchmarkConfig
from autoppia_iwa.entrypoints.benchmark.task_generation import get_projects_by_ids
from autoppia_iwa.src.demo_webs.config import demo_web_projects
from autoppia_iwa.src.web_agents.apified_agent import ApifiedWebAgent

# =========================
# 💡 Code configuration
# =========================

# 1) Agents (ports where your agents are listening)
AGENTS = [
<<<<<<< HEAD
    ApifiedWebAgent(id="2", name="AutoppiaAgent1", host="127.0.0.1", port=5000, timeout=120),
=======
    # ApifiedWebAgent(id="1", name="AutoppiaAgent1", host="127.0.0.1", port=5000, timeout=120),
>>>>>>> 1ccda4f5
    # ApifiedWebAgent(id="2", name="AutoppiaAgent2", host="127.0.0.1", port=7000, timeout=120),
    ApifiedWebAgent(id="2", name="BrowserUse-OpenAI", host="127.0.0.1", port=5000, timeout=120),
]

# 2) Projects to evaluate (by id from demo_web_projects)
PROJECT_IDS = [
    # "autocinema",
    "autobooks",
    # "autozone",
    # "autodining",
    # "autocrm",
    # "automail",
    # "autodelivery",
    # "autolodge",
    # "autoconnect",
    # "autowork",
    # "autocalendar",
    # "autolist",
    # "autodrive",
    # add more project ids here
]
PROJECTS = get_projects_by_ids(demo_web_projects, PROJECT_IDS)
USE_CASES = [
    # "VIEW_USER_PROFILE",
    # "FILM_DETAIL",
    # "EDIT_USER_BOOK"
]

# 3) Benchmark parameters
CFG = BenchmarkConfig(
    projects=PROJECTS,
    agents=AGENTS,
    # Tasks
    use_cached_tasks=False,  # load project tasks from JSON cache if available
    prompts_per_use_case=1,
    num_use_cases=1,  # 0 = all use-cases
    use_cases=USE_CASES,
    # Execution
    runs=1,  # how many runs do you want?
    max_parallel_agent_calls=1,  # limit concurrency to avoid overloading agents
    use_cached_solutions=False,  # if True, skip calling agent when cached solution exists
    record_gif=False,  # if your evaluator returns GIFs
    # Dynamic HTML
    enable_dynamic_html=True,
    # Persistence
    save_results_json=True,
    plot_results=False,
)


def main():
    """
    Main entrypoint for the benchmark.
    """
    try:
        logger.info("Initializing benchmark...")

        # Validate configuration early
        if not CFG.projects:
            logger.error("No valid projects in PROJECT_IDS.")
            return

        if not CFG.agents:
            logger.error("No agents configured in AGENTS.")
            return

        logger.info(f"Configuration: {len(CFG.projects)} projects, {len(CFG.agents)} agents, {CFG.runs} runs")

        # Create and run benchmark
        benchmark = Benchmark(CFG)
        asyncio.run(benchmark.run())

    except KeyboardInterrupt:
        logger.warning("Benchmark interrupted by user")
    except Exception as e:
        logger.error(f"Benchmark failed: {e}", exc_info=True)
        raise


if __name__ == "__main__":
    main()<|MERGE_RESOLUTION|>--- conflicted
+++ resolved
@@ -19,11 +19,7 @@
 
 # 1) Agents (ports where your agents are listening)
 AGENTS = [
-<<<<<<< HEAD
-    ApifiedWebAgent(id="2", name="AutoppiaAgent1", host="127.0.0.1", port=5000, timeout=120),
-=======
     # ApifiedWebAgent(id="1", name="AutoppiaAgent1", host="127.0.0.1", port=5000, timeout=120),
->>>>>>> 1ccda4f5
     # ApifiedWebAgent(id="2", name="AutoppiaAgent2", host="127.0.0.1", port=7000, timeout=120),
     ApifiedWebAgent(id="2", name="BrowserUse-OpenAI", host="127.0.0.1", port=5000, timeout=120),
 ]
