--- conflicted
+++ resolved
@@ -1,24 +1,8 @@
 import asyncio
-<<<<<<< HEAD
+import os
+from typing import List
 import logging
-import traceback
-=======
-import os
->>>>>>> d60832f7
-from typing import List
 
-<<<<<<< HEAD
-from autoppia_iwa.src.bootstrap import AppBootstrap
-from autoppia_iwa.src.data_generation.application.tasks_generation_pipeline import TaskGenerationPipeline
-
-# Import the TestGenerationPipeline from the new location
-from autoppia_iwa.src.data_generation.application.tests.test_generation_pipeline import TestGenerationPipeline
-from autoppia_iwa.src.data_generation.domain.classes import TaskGenerationConfig
-
-# You might need to import LocalTaskGenerationPipeline if it is in a different module
-from autoppia_iwa.src.demo_webs.classes import WebProject
-from autoppia_iwa.src.demo_webs.config import initialize_demo_webs_projects
-=======
 # Autoppia/third-party imports
 from autoppia_iwa.src.bootstrap import AppBootstrap
 from autoppia_iwa.src.demo_webs.config import initialize_demo_webs_projects
@@ -60,7 +44,6 @@
 os.makedirs(OUTPUT_DIR, exist_ok=True)
 os.makedirs(TASKS_CACHE_DIR, exist_ok=True)
 os.makedirs(SOLUTIONS_CACHE_DIR, exist_ok=True)
->>>>>>> d60832f7
 
 # Initialize the solution cache manager (single file for all solutions)
 solution_cache = ConsolidatedSolutionCache(SOLUTIONS_CACHE_DIR)
@@ -78,46 +61,6 @@
 
 
 async def main():
-<<<<<<< HEAD
-    try:
-        # Create a WebProject (with its web analysis populated)
-        demo_web_projects: List[WebProject] = await initialize_demo_webs_projects()
-        web_project: WebProject = demo_web_projects[0]
-
-        # Create TaskGenerationConfig if needed by TaskGenerationPipeline
-        config = TaskGenerationConfig(
-            save_task_in_db=False, save_web_analysis_in_db=False, enable_crawl=False, generate_milestones=False, global_tasks_to_generate=0, local_tasks_to_generate_per_url=2
-        )
-
-        # Instantiate the task generation pipeline.
-        pipeline = TaskGenerationPipeline(web_project=web_project, config=config)
-
-        # Generate tasks from a single URL using the frontend_url of the web project.
-        tasks = await pipeline.generate_tasks_for_url(web_project.frontend_url)
-
-        # --- Generate tests for the tasks ---
-        llm_service = DIContainer.llm_service()
-        test_pipeline = TestGenerationPipeline(llm_service=llm_service, web_project=web_project)
-        tasks = await test_pipeline.add_tests_to_tasks(tasks)
-
-        # Display results: show tasks along with their tests
-        print("=== Generated Tasks and Tests ===")
-        for idx, task in enumerate(tasks, start=1):
-            print(f"Task {idx}:")
-            print(f"  Prompt: {task.prompt}")
-            print(f"  URL: {task.url}")
-            print(f"  Success Criteria: {task.success_criteria}")
-            if hasattr(task, "tests") and task.tests:
-                print("  Tests:")
-                for tidx, test in enumerate(task.tests, start=1):
-                    print(f"    Test {tidx}: {test}")
-            else:
-                print("  No tests generated.")
-            print(f"  Logic Expression: {task.logic_function}\n")
-
-    except Exception as e:
-        print(f"Error in main: {e}\n{traceback.format_exc()}")
-=======
     """Main function to run the multi-task agent evaluation (stress test)."""
     logger.info("Starting comprehensive multi-task agent evaluation with batch processing...")
 
@@ -160,8 +103,6 @@
         print(task.prompt)
         for test in task.tests:
             print(test)
->>>>>>> d60832f7
-
 
 if __name__ == "__main__":
     asyncio.run(main())