--- conflicted
+++ resolved
@@ -37,13 +37,8 @@
 
         for test in self.tests:
             # Run all tests normally
-<<<<<<< HEAD
             if not isinstance(test, JudgeBaseOnScreenshot):
-                result = self._execute_test(test, prompt, snapshot, browser_snapshots, current_action_index)
-=======
-            if not isinstance(test, JudgeBaseOnScreenshot) or current_action_index < total_iterations - 1:
                 result = self._execute_test(web_project, test, prompt, snapshot, browser_snapshots, current_action_index, total_iterations)
->>>>>>> 7b87729b
                 snapshot_results.append(result)
 
         # Run JudgeBaseOnScreenshot only at the last iteration
