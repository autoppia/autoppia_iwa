--- conflicted
+++ resolved
@@ -49,15 +49,6 @@
         # Cache for random clicker results by task ID
         self._random_clicker_cache: Dict[str, Tuple[List[int], float]] = {}
 
-<<<<<<< HEAD
-    async def evaluate_single_task(self, task:Task, task_solution: TaskSolution) -> EvaluationResult:
-        return await self._evaluate_single_task(task, task_solution)
-
-    async def evaluate_all_tasks(self, task:Task, task_solutions: List[TaskSolution]) -> List[EvaluationResult]:
-        return await self._group_and_evaluate_tasks(task, task_solutions)
-
-    async def _group_and_evaluate_tasks(self, task:Task, task_solutions: List[TaskSolution]) -> List[EvaluationResult]:
-=======
     async def evaluate_single_task_solution(self, task: Task, task_solution: TaskSolution) -> EvaluationResult:
         """
         Evaluate a single task solution given both the task and task solution.
@@ -85,7 +76,6 @@
         return await self._group_and_evaluate_task_solutions(task, task_solutions)
 
     async def _group_and_evaluate_task_solutions(self, task: Task, task_solutions: List[TaskSolution]) -> List[EvaluationResult]:
->>>>>>> ae48c5f8
         start_time = time.time()
 
         # Group task solutions by action hash
@@ -154,13 +144,6 @@
             print("Error generating hash for actions.")
             return ""
 
-<<<<<<< HEAD
-    async def _evaluate_single_task(self, task: Task, task_solution: TaskSolution, delay: float = None) -> EvaluationResult:
-        """
-        Evaluates a single task solution against the original task.
-        """
-        # Use original_task instead of task_solution.task
-=======
     async def _evaluate_single_task_solution(self, task: Task, task_solution: TaskSolution, delay: float = None) -> EvaluationResult:
         """
         Evaluate a single task solution.
@@ -173,7 +156,6 @@
         Returns:
             EvaluationResult: The evaluation result
         """
->>>>>>> ae48c5f8
         actions = task_solution.actions
         web_agent_id = task_solution.web_agent_id
         is_web_real = task.is_web_real
