# concurrent_evaluator.py
import asyncio
import contextlib
import time
from collections import defaultdict

from loguru import logger

EVALUATION_LEVEL_NAME = "EVALUATION"
EVALUATION_LEVEL_NO = 25


def _ensure_evaluation_level() -> None:
    """Register the EVALUATION level if it is missing."""
    try:
        logger.level(EVALUATION_LEVEL_NAME)
    except ValueError:
        logger.level(EVALUATION_LEVEL_NAME, EVALUATION_LEVEL_NO)


def _log_evaluation_fallback(message: str) -> None:
    """Fallback logger that emits messages at INFO level with EVALUATION tag."""
    logger.info(f"[EVALUATION] {message}")


def _log_action_execution(message: str, web_agent_id: str | None = None):
    """Helper function to log action execution with EVALUATION level"""
    agent_prefix = f"[agent={web_agent_id}] " if web_agent_id else ""
    try:
        from autoppia_iwa.entrypoints.benchmark.utils.logging import log_action_execution

        log_action_execution(f"{agent_prefix}{message}")
    except ImportError:
        _log_evaluation_fallback(f"[ACTION EXECUTION] {agent_prefix}{message}")


def _log_gif_creation(message: str, web_agent_id: str | None = None):
    """Helper function to log GIF creation with EVALUATION level"""
    agent_prefix = f"[agent={web_agent_id}] " if web_agent_id else ""
    try:
        from autoppia_iwa.entrypoints.benchmark.utils.logging import log_gif_creation

        log_gif_creation(f"{agent_prefix}{message}")
    except ImportError:
        _log_evaluation_fallback(f"[GIF CREATION] {agent_prefix}{message}")


def _log_evaluation_event(message: str, context: str = "GENERAL"):
    """Helper function to log generic evaluation events with EVALUATION level."""
    try:
        from autoppia_iwa.entrypoints.benchmark.utils.logging import log_evaluation_event

        log_evaluation_event(message, context=context)
    except ImportError:
        _log_evaluation_fallback(message if context == "GENERAL" else f"[{context}] {message}")


from playwright.async_api import async_playwright

from autoppia_iwa.config.config import EVALUATOR_HEADLESS, VALIDATOR_ID
from autoppia_iwa.src.data_generation.domain.classes import BrowserSpecification, Task
from autoppia_iwa.src.demo_webs.classes import WebProject
from autoppia_iwa.src.demo_webs.demo_webs_service import BackendDemoWebService
from autoppia_iwa.src.evaluation.classes import EvaluationResult, EvaluationStats, EvaluatorConfig
from autoppia_iwa.src.evaluation.evaluator.utils import (
    display_single_evaluation_summary,
    extract_seed_from_url,
    generate_feedback,
    hash_actions,
    initialize_test_results,
    log_progress,
    make_gif_from_screenshots,
    run_global_tests,
    run_partial_tests,
)
from autoppia_iwa.src.evaluation.interfaces import IEvaluator
from autoppia_iwa.src.execution.actions.actions import NavigateAction
from autoppia_iwa.src.execution.actions.base import BaseAction
from autoppia_iwa.src.execution.browser_executor import PlaywrightBrowserExecutor
from autoppia_iwa.src.execution.classes import ActionExecutionResult
from autoppia_iwa.src.web_agents.classes import TaskSolution


class ConcurrentEvaluator(IEvaluator):
    def __init__(self, web_project: WebProject, config: EvaluatorConfig):
        self.config = config
        self._random_clicker_cache: dict[str, tuple[list[int], float]] = {}
        self.total_evaluation_time = 0.0
        self.evaluation_count = 0
        self.web_project = web_project
        self.backend_demo_webs_service = BackendDemoWebService(web_project=web_project)

        # Statistics collection
        self.evaluation_stats: list[EvaluationStats] = []
        self.action_type_timing = defaultdict(list)
        self.errors: list[str] = []

        # Configure logs minimally if not verbose
        if not self.config.verbose_logging:
            logger.remove()
            logger.add(
                lambda msg: print(msg, end=""),
                level="WARNING" if self.config.debug_mode else "INFO",
                format="{time:YYYY-MM-DD HH:mm:ss} | {level: <8} | {message}",
            )

    async def evaluate_single_task_solution(self, task: Task, task_solution: TaskSolution) -> EvaluationResult:
        """
        Evaluate a single task solution (actions + agent) for a given task.
        """
        try:
            _log_evaluation_event(f"Evaluating single task solution for task {task.id}...")

            _log_evaluation_event("Resetting Project Environment & Database.", context="RESETTING DATABASE")
            await self.backend_demo_webs_service.reset_database(web_agent_id=task_solution.web_agent_id)

            result = await self._evaluate_single_task_solution(task, task_solution)

            # Display final report for this single solution
            if result.stats:
                display_single_evaluation_summary(result.stats, debug_mode=self.config.debug_mode)
                self.evaluation_stats.append(result.stats)

            return result
        finally:
            if self.backend_demo_webs_service:
                await self.backend_demo_webs_service.close()

    async def evaluate_task_solutions(self, task: Task, task_solutions: list[TaskSolution]) -> list[EvaluationResult]:
        """
        Evaluate multiple solutions for the same task, optionally grouping identical ones.
        """
        try:
            _log_evaluation_event(f"Evaluating {len(task_solutions)} solutions for task {task.id}...")

            _log_evaluation_event("Resetting Project Environment & Database.", context="RESETTING DATABASE")
            web_agent_ids = {sol.web_agent_id for sol in task_solutions if sol.web_agent_id}
            for web_agent_id in web_agent_ids:
                await self.backend_demo_webs_service.reset_database(web_agent_id=web_agent_id)

            results = await self._group_and_evaluate_task_solutions(task, task_solutions)

            # Save stats
            for r in results:
                if r and r.stats:
                    self.evaluation_stats.append(r.stats)

            return results
        finally:
            if self.backend_demo_webs_service:
                await self.backend_demo_webs_service.close()

    async def _evaluate_single_task_solution(self, task: Task, task_solution: TaskSolution) -> EvaluationResult:
        """
        Internal logic to evaluate a single TaskSolution.
        """

        actions = task_solution.actions
        web_agent_id = task_solution.web_agent_id
        is_web_real = task.is_web_real

        stats = EvaluationStats(
            web_agent_id=web_agent_id,
            task_id=task.id,
            action_count=len(actions),
            start_time=time.time(),
        )

        # Count action types
        for action in actions:
            stats.action_types[action.type] = stats.action_types.get(action.type, 0) + 1

        # If no actions, return an immediate error
        if not actions:
            stats.had_errors = True
            stats.error_message = "No actions provided"
            stats.total_time = time.time() - stats.start_time
            test_results = initialize_test_results(task)
            return EvaluationResult(
                web_agent_id=web_agent_id,
                final_score=0,
                raw_score=0,
                test_results=test_results,
                feedback=None,
                execution_history=[],
                evaluation_time=0.1,
                stats=stats,
                gif_recording="",
            )

        # Validate NavigateAction seed usage against assigned seed in task.url
        try:
            assigned_seed = extract_seed_from_url(task.url)
        except Exception:
            assigned_seed = None

        if assigned_seed is not None:
            has_navigate = any(isinstance(a, NavigateAction) for a in actions)
            if has_navigate:
                violation = False
                for a in actions:
                    if isinstance(a, NavigateAction) and getattr(a, "url", None):
                        nav_seed = extract_seed_from_url(a.url)  # type: ignore[arg-type]
                        if nav_seed is None or nav_seed != assigned_seed:
                            violation = True
                            break
                if violation:
                    stats.total_time = time.time() - stats.start_time
                    stats.had_errors = False
                    stats.error_message = "Seed missing or mismatched in NavigateAction URL(s)."

                    # Log seed mismatch early return
                    _log_evaluation_event(f"SEED MISMATCH - Skipping browser execution (expected seed={assigned_seed})", context=f"ACTION EXECUTION | agent={web_agent_id}")

                    test_results = initialize_test_results(task)
                    return EvaluationResult(
                        web_agent_id=web_agent_id,
                        final_score=0,
                        raw_score=0,
                        test_results=test_results,
                        feedback=None,
                        execution_history=[],
                        evaluation_time=stats.total_time,
                        stats=stats,
                        gif_recording="",
                    )

        _log_evaluation_event("Executing actions in browser", context=f"ACTION EXECUTION | agent={web_agent_id}")
        evaluation_gif = ""
        try:
            # If simulated, reset the DB first
            browser_setup_start = time.time()

            # Start browser usage
            browser_execution_start = time.time()
            stats.browser_setup_time = browser_execution_start - browser_setup_start

            execution_history, action_execution_times = await self._evaluate_in_browser(task, web_agent_id, actions, is_web_real)

            if self.config.should_record_gif:
                _log_gif_creation("🎬 GIF ENABLED", web_agent_id=web_agent_id)
                all_screenshots = []
                if execution_history:
                    all_screenshots.append(execution_history[0].browser_snapshot.screenshot_before)

                    for h in execution_history:
                        all_screenshots.append(h.browser_snapshot.screenshot_after)

                if all_screenshots:
                    evaluation_gif = make_gif_from_screenshots(all_screenshots)
                    if evaluation_gif:
                        _log_gif_creation("✅ GIF CREATION SUCCESS", web_agent_id=web_agent_id)
                    else:
                        _log_gif_creation("❌ GIF CREATION ERROR", web_agent_id=web_agent_id)
                        evaluation_gif = None
                else:
                    _log_gif_creation("❌ GIF CREATION ERROR", web_agent_id=web_agent_id)
                    evaluation_gif = None
            else:
                _log_evaluation_event("📷 GIF Recording disabled (should_record_gif=False)", context="GIF")

            stats.action_execution_times = action_execution_times

            # Run tests
            test_start_time = time.time()
            backend_events = await self.backend_demo_webs_service.get_backend_events(web_agent_id)
<<<<<<< HEAD
=======
            if is_web_real:
                test_results_matrix = await run_partial_tests(web_project=self.web_project, task=task, execution_history=execution_history)
            else:
                test_results_matrix = await run_global_tests(task, backend_events=backend_events)
>>>>>>> 1ccda4f5

            # 🔍 DEBUG: Log backend events (simplified)
            if self.config.debug_mode:
                logger.debug("🔍 DEBUG - Backend Events Retrieved:")
                logger.debug(f"   - Number of events: {len(backend_events) if backend_events else 0}")
                if backend_events:
                    for idx, event in enumerate(backend_events, 1):
                        logger.debug(f"   - Event {idx}: {event.event_name if hasattr(event, 'event_name') else 'unknown'}")

            test_results = await run_global_tests(task, backend_events=backend_events, web_agent_id=web_agent_id)

            # 🔍 DEBUG: Log test results (simplified)
            if self.config.debug_mode:
                logger.debug("🔍 DEBUG - Test Results:")
                logger.debug(f"   - Number of tests: {len(test_results) if test_results else 0}")
                logger.debug(f"   - Test results: {test_results}")

            stats.test_execution_time = time.time() - test_start_time

            # Calculate raw score (# tests passed / total tests)
            raw_score = 0.0
            tests_passed_count = 0
            num_tests = 0

            # 🔍 DEBUG: Log test calculation details (simplified)
            if self.config.debug_mode:
                logger.debug("🔍 DEBUG - Calculating Raw Score:")
                logger.debug(f"   - test_results exists: {test_results is not None}")
                logger.debug(f"   - test_results length: {len(test_results) if test_results else 0}")

            if test_results:
                num_tests = len(test_results)
                stats.total_tests = num_tests

                if self.config.debug_mode:
                    logger.debug(f"   - Number of tests: {num_tests}")

                for test_index, test_result in enumerate(test_results):
                    if self.config.debug_mode:
                        logger.debug(f"   - Test {test_index + 1}: {'✅ PASSED' if test_result.success else '❌ FAILED'}")
                    if test_result.success:
                        tests_passed_count += 1

                if num_tests > 0:
                    raw_score = tests_passed_count / num_tests
                    if self.config.debug_mode:
                        logger.debug(f"   - Tests passed: {tests_passed_count}/{num_tests}")
                        logger.debug(f"   - Raw score: {raw_score:.4f}")
            else:
                if self.config.debug_mode:
                    logger.warning("   ⚠️  No tests to evaluate (empty test results)")

            stats.tests_passed = tests_passed_count
            stats.raw_score = raw_score

            # Adjust final score relative to random clicker
            final_score = raw_score

            stats.final_score = final_score
            stats.total_time = time.time() - stats.start_time

            # Generate feedback
            feedback = generate_feedback(task, execution_history, test_results)

            return EvaluationResult(
                web_agent_id=web_agent_id,
                final_score=final_score,  # Use actual score, don't artificially boost to 1.0
                raw_score=raw_score,
                test_results=test_results,
                feedback=feedback,
                execution_history=execution_history,
                evaluation_time=stats.total_time,
                stats=stats,
                gif_recording=evaluation_gif,
            )

        except Exception as e:
            stats.had_errors = True
            stats.error_message = str(e)
            stats.total_time = time.time() - stats.start_time

            return EvaluationResult(
                web_agent_id=web_agent_id,
                final_score=0,
                raw_score=0,
                test_results=initialize_test_results(task),
                feedback=None,
                execution_history=[],
                evaluation_time=0,
                stats=stats,
                gif_recording=evaluation_gif,
            )

    async def _group_and_evaluate_task_solutions(self, task: Task, task_solutions: list[TaskSolution]) -> list[EvaluationResult]:
        """
        Groups identical solutions by hashing their actions, evaluates them, and clones results.
        """
        start_time = time.time()
        # We create a final array of results aligned with the original list
        final_results: list[EvaluationResult | None] = [None] * len(task_solutions)

        # Group according to HASH of actions
        grouped_indices = defaultdict(list)
        if self.config.enable_grouping_tasks:
            for idx, solution in enumerate(task_solutions):
                hash_key = hash_actions(solution.actions)
                grouped_indices[hash_key].append(idx)
            if self.config.verbose_logging:
                _log_evaluation_event(f"Grouped {len(task_solutions)} solutions into {len(grouped_indices)} groups", context="GROUPING")
        else:
            for idx, solution in enumerate(task_solutions):
                unique_hash = hash_actions(solution.actions) + f"_{idx}"
                grouped_indices[unique_hash].append(idx)

        for key, g_indices in grouped_indices.items():
            _log_evaluation_event(
                f"Group key={key}, indices={g_indices}, web_agent_ids={[task_solutions[i].web_agent_id for i in g_indices]}",
                context="GROUPING TASK SOLUTIONS",
            )

        # Shuffle grouped tasks for random evaluation order
        grouped_task_list = list(grouped_indices.values())
        # random.shuffle(grouped_task_list)

        semaphore = asyncio.Semaphore(self.config.chunk_size)
        tasks = [self._evaluate_group_with_semaphore(task, task_solutions, group_indices, final_results, semaphore) for group_indices in grouped_task_list]

        # If large, log minimal progress in background
        progress_tracker = asyncio.create_task(log_progress(len(tasks), interval=10)) if len(tasks) > 5 and self.config.verbose_logging else None

        raw_results = await asyncio.gather(*tasks, return_exceptions=True)

        # Cancel progress tracker if used
        if progress_tracker:
            progress_tracker.cancel()
            with contextlib.suppress(asyncio.CancelledError):
                await progress_tracker

        for item in raw_results:
            if isinstance(item, Exception):
                self.errors.append(str(item))
                if self.config.verbose_logging:
                    logger.error(f"Evaluation error: {item}")

        elapsed = time.time() - start_time
        self.total_evaluation_time += elapsed

        return final_results

    async def _evaluate_group_with_semaphore(
        self,
        task: Task,
        task_solutions: list[TaskSolution],
        group_indices: list[int],
        final_results: list[EvaluationResult | None],
        semaphore: asyncio.Semaphore,
    ) -> None:
        """
        Evaluates a group of identical solutions (all share the same actions).
        """
        async with semaphore:
            rep_index = group_indices[0]
            representative = task_solutions[rep_index]

            # Log which group is being evaluated
            web_agent_ids = [task_solutions[i].web_agent_id for i in group_indices]
            if len(group_indices) > 1:
                _log_evaluation_event(
                    f"Evaluating group (identical actions) - representative={representative.web_agent_id}, cloning for {len(group_indices) - 1} others: {web_agent_ids[1:]}", context="GROUPING TASK"
                )
            else:
                _log_evaluation_event(f"Evaluating unique solution - web_agent_id={representative.web_agent_id}", context="GROUPING TASK")

            try:
                rep_result = await self._evaluate_single_task_solution(task, representative)

                # For each index in the group, we clone the rep_result
                for idx in group_indices:
                    sol = task_solutions[idx]
                    cloned = rep_result.model_copy(deep=True)
                    cloned.web_agent_id = sol.web_agent_id
                    if cloned.stats:
                        stats_copy = cloned.stats.model_copy(deep=True)
                        stats_copy.web_agent_id = sol.web_agent_id
                        cloned.stats = stats_copy

                    final_results[idx] = cloned

                # logger.info(f"Group evaluation complete for representative web_agent_id: {representative.web_agent_id}")
            except Exception as e:
                logger.error(f"Error evaluating group actions: {e}")
                self.errors.append(str(e))
                # Return error in final_results for each solution
                for idx in group_indices:
                    sol = task_solutions[idx]
                    error_stats = EvaluationStats(
                        web_agent_id=sol.web_agent_id,
                        task_id=task.id,
                        action_count=len(sol.actions),
                        start_time=time.time(),
                        had_errors=True,
                        error_message=str(e),
                    )
                    error_result = EvaluationResult(
                        web_agent_id=sol.web_agent_id,
                        final_score=0,
                        raw_score=0,
                        test_results=initialize_test_results(task),
                        feedback=None,
                        execution_history=[],
                        evaluation_time=0,
                        stats=error_stats,
                        gif_recording="",
                    )
                    final_results[idx] = error_result

    async def _evaluate_in_browser(self, task: Task, web_agent_id: str, actions: list[BaseAction], is_web_real: bool) -> tuple[list[ActionExecutionResult], list[float]]:
        """
        Executes all actions in a Playwright browser context and returns the results + times.
        """
        action_execution_times: list[float] = []
        action_results: list[ActionExecutionResult] = []

        async with async_playwright() as playwright:
            browser, context = None, None
            try:
                browser_specifications = task.specifications or BrowserSpecification()
                browser = await playwright.chromium.launch(headless=EVALUATOR_HEADLESS, args=[f"--window-size={browser_specifications.screen_width},{browser_specifications.screen_height}"])
                # browser = await playwright.chromium.launch(headless=EVALUATOR_HEADLESS, slow_mo=2000)
                context = await browser.new_context(
                    extra_http_headers={"X-WebAgent-Id": web_agent_id, "X-Validator-Id": VALIDATOR_ID},
                    no_viewport=True,
                )
                context.set_default_timeout(self.config.browser_timeout)
                page = await context.new_page()

                browser_executor = PlaywrightBrowserExecutor(browser_specifications, page, self.backend_demo_webs_service)

                _log_action_execution(f"🎬 Starting execution of {len(actions)} actions", web_agent_id=web_agent_id)

                for i, action in enumerate(actions):
                    start_time_action = time.time()
                    try:
                        result = await browser_executor.execute_single_action(action, web_agent_id, iteration=i, is_web_real=is_web_real, should_record=self.config.should_record_gif)
                        action_results.append(result)
                        elapsed = time.time() - start_time_action
                        action_execution_times.append(elapsed)

                        # Log only errors when actions fail
                        if result and not result.successfully_executed:
                            _log_action_execution(f"❌ Action {i + 1} FAILED in {elapsed:.2f}s - Error: {getattr(result, 'error', 'unknown')}", web_agent_id=web_agent_id)

                        self.action_type_timing[action.type].append(elapsed)

                        # Optional pause between actions
                        if i < len(actions) - 1 and self.config.task_delay_in_seconds > 0:
                            await asyncio.sleep(self.config.task_delay_in_seconds)

                    except Exception as e:
                        _log_action_execution(f"❌ Action {i + 1}/{len(actions)} EXCEPTION: {e}", web_agent_id=web_agent_id)
                        elapsed = time.time() - start_time_action
                        action_execution_times.append(elapsed)

                        break

                _log_action_execution(f"🏁 Finished executing {len(action_results)}/{len(actions)} actions", web_agent_id=web_agent_id)

                return action_results, action_execution_times

            except Exception as e:
                logger.error(f"Browser evaluation error: {e}")
                return [], []
            finally:
                if context:
                    await context.close()
                if browser:
                    await browser.close()<|MERGE_RESOLUTION|>--- conflicted
+++ resolved
@@ -5,56 +5,6 @@
 from collections import defaultdict
 
 from loguru import logger
-
-EVALUATION_LEVEL_NAME = "EVALUATION"
-EVALUATION_LEVEL_NO = 25
-
-
-def _ensure_evaluation_level() -> None:
-    """Register the EVALUATION level if it is missing."""
-    try:
-        logger.level(EVALUATION_LEVEL_NAME)
-    except ValueError:
-        logger.level(EVALUATION_LEVEL_NAME, EVALUATION_LEVEL_NO)
-
-
-def _log_evaluation_fallback(message: str) -> None:
-    """Fallback logger that emits messages at INFO level with EVALUATION tag."""
-    logger.info(f"[EVALUATION] {message}")
-
-
-def _log_action_execution(message: str, web_agent_id: str | None = None):
-    """Helper function to log action execution with EVALUATION level"""
-    agent_prefix = f"[agent={web_agent_id}] " if web_agent_id else ""
-    try:
-        from autoppia_iwa.entrypoints.benchmark.utils.logging import log_action_execution
-
-        log_action_execution(f"{agent_prefix}{message}")
-    except ImportError:
-        _log_evaluation_fallback(f"[ACTION EXECUTION] {agent_prefix}{message}")
-
-
-def _log_gif_creation(message: str, web_agent_id: str | None = None):
-    """Helper function to log GIF creation with EVALUATION level"""
-    agent_prefix = f"[agent={web_agent_id}] " if web_agent_id else ""
-    try:
-        from autoppia_iwa.entrypoints.benchmark.utils.logging import log_gif_creation
-
-        log_gif_creation(f"{agent_prefix}{message}")
-    except ImportError:
-        _log_evaluation_fallback(f"[GIF CREATION] {agent_prefix}{message}")
-
-
-def _log_evaluation_event(message: str, context: str = "GENERAL"):
-    """Helper function to log generic evaluation events with EVALUATION level."""
-    try:
-        from autoppia_iwa.entrypoints.benchmark.utils.logging import log_evaluation_event
-
-        log_evaluation_event(message, context=context)
-    except ImportError:
-        _log_evaluation_fallback(message if context == "GENERAL" else f"[{context}] {message}")
-
-
 from playwright.async_api import async_playwright
 
 from autoppia_iwa.config.config import EVALUATOR_HEADLESS, VALIDATOR_ID
@@ -71,7 +21,6 @@
     log_progress,
     make_gif_from_screenshots,
     run_global_tests,
-    run_partial_tests,
 )
 from autoppia_iwa.src.evaluation.interfaces import IEvaluator
 from autoppia_iwa.src.execution.actions.actions import NavigateAction
@@ -79,6 +28,54 @@
 from autoppia_iwa.src.execution.browser_executor import PlaywrightBrowserExecutor
 from autoppia_iwa.src.execution.classes import ActionExecutionResult
 from autoppia_iwa.src.web_agents.classes import TaskSolution
+
+EVALUATION_LEVEL_NAME = "EVALUATION"
+EVALUATION_LEVEL_NO = 25
+
+
+def _ensure_evaluation_level() -> None:
+    """Register the EVALUATION level if it is missing."""
+    try:
+        logger.level(EVALUATION_LEVEL_NAME)
+    except ValueError:
+        logger.level(EVALUATION_LEVEL_NAME, EVALUATION_LEVEL_NO)
+
+
+def _log_evaluation_fallback(message: str) -> None:
+    """Fallback logger that emits messages at INFO level with EVALUATION tag."""
+    logger.info(f"[EVALUATION] {message}")
+
+
+def _log_action_execution(message: str, web_agent_id: str | None = None):
+    """Helper function to log action execution with EVALUATION level"""
+    agent_prefix = f"[agent={web_agent_id}] " if web_agent_id else ""
+    try:
+        from autoppia_iwa.entrypoints.benchmark.utils.logging import log_action_execution
+
+        log_action_execution(f"{agent_prefix}{message}")
+    except ImportError:
+        _log_evaluation_fallback(f"[ACTION EXECUTION] {agent_prefix}{message}")
+
+
+def _log_gif_creation(message: str, web_agent_id: str | None = None):
+    """Helper function to log GIF creation with EVALUATION level"""
+    agent_prefix = f"[agent={web_agent_id}] " if web_agent_id else ""
+    try:
+        from autoppia_iwa.entrypoints.benchmark.utils.logging import log_gif_creation
+
+        log_gif_creation(f"{agent_prefix}{message}")
+    except ImportError:
+        _log_evaluation_fallback(f"[GIF CREATION] {agent_prefix}{message}")
+
+
+def _log_evaluation_event(message: str, context: str = "GENERAL"):
+    """Helper function to log generic evaluation events with EVALUATION level."""
+    try:
+        from autoppia_iwa.entrypoints.benchmark.utils.logging import log_evaluation_event
+
+        log_evaluation_event(message, context=context)
+    except ImportError:
+        _log_evaluation_fallback(message if context == "GENERAL" else f"[{context}] {message}")
 
 
 class ConcurrentEvaluator(IEvaluator):
@@ -264,13 +261,6 @@
             # Run tests
             test_start_time = time.time()
             backend_events = await self.backend_demo_webs_service.get_backend_events(web_agent_id)
-<<<<<<< HEAD
-=======
-            if is_web_real:
-                test_results_matrix = await run_partial_tests(web_project=self.web_project, task=task, execution_history=execution_history)
-            else:
-                test_results_matrix = await run_global_tests(task, backend_events=backend_events)
->>>>>>> 1ccda4f5
 
             # 🔍 DEBUG: Log backend events (simplified)
             if self.config.debug_mode:
