# concurrent_evaluator.py
import asyncio
import contextlib
import time
from collections import defaultdict

from loguru import logger
from playwright.async_api import ViewportSize, async_playwright

from autoppia_iwa.config.config import EVALUATOR_HEADLESS
from autoppia_iwa.src.data_generation.domain.classes import BrowserSpecification, Task
from autoppia_iwa.src.demo_webs.classes import WebProject
from autoppia_iwa.src.demo_webs.demo_webs_service import BackendDemoWebService
from autoppia_iwa.src.evaluation.classes import EvaluationResult, EvaluationStats, EvaluatorConfig

# Import all needed helpers from evaluation_helper.py
from autoppia_iwa.src.evaluation.evaluator.utils import (
    display_single_evaluation_summary,
    generate_feedback,
    get_random_clicker_performance,
    hash_actions,
    initialize_test_results_matrix,
    log_progress,
    make_gif_from_screenshots,
    run_tests,
)
from autoppia_iwa.src.evaluation.interfaces import IEvaluator
from autoppia_iwa.src.execution.actions.base import BaseAction
from autoppia_iwa.src.execution.browser_executor import PlaywrightBrowserExecutor
from autoppia_iwa.src.execution.classes import ActionExecutionResult
from autoppia_iwa.src.web_agents.classes import TaskSolution


class ConcurrentEvaluator(IEvaluator):
    def __init__(self, web_project: WebProject, config: EvaluatorConfig):
        self.config = config
        self._random_clicker_cache: dict[str, tuple[list[int], float]] = {}
        self.total_evaluation_time = 0.0
        self.evaluation_count = 0
        self.web_project = web_project
        self.backend_demo_webs_service = BackendDemoWebService(web_project=web_project)

        # Statistics collection
        self.evaluation_stats: list[EvaluationStats] = []
        self.action_type_timing = defaultdict(list)
        self.errors: list[str] = []

        # Configure logs minimally if not verbose
        if not self.config.verbose_logging:
            logger.remove()
            logger.add(
                lambda msg: print(msg, end=""),
                level="WARNING" if self.config.debug_mode else "INFO",
                format="{time:YYYY-MM-DD HH:mm:ss} | {level: <8} | {message}",
            )

    async def evaluate_single_task_solution(self, task: Task, task_solution: TaskSolution) -> EvaluationResult:
        """
        Evaluate a single task solution (actions + agent) for a given task.
        """
        try:
            logger.info(f"Evaluating Single task solution for task {task.id}...")

            logger.info("Resetting Project Environment & Database.")
            await self.backend_demo_webs_service.reset_database()

            result = await self._evaluate_single_task_solution(task, task_solution)

            # Display final report for this single solution
            if result.stats:
                display_single_evaluation_summary(result.stats, debug_mode=self.config.debug_mode)
                self.evaluation_stats.append(result.stats)

            return result
        finally:
            if self.backend_demo_webs_service:
                await self.backend_demo_webs_service.close()

    async def evaluate_task_solutions(self, task: Task, task_solutions: list[TaskSolution]) -> list[EvaluationResult]:
        """
        Evaluate multiple solutions for the same task, optionally grouping identical ones.
        """
        try:
            logger.info(f"Evaluating {len(task_solutions)} solutions for task {task.id}...")

            logger.info("Resetting Project Environment & Database.")
            await self.backend_demo_webs_service.reset_database()

            results = await self._group_and_evaluate_task_solutions(task, task_solutions)

            # Save stats
            for r in results:
                if r and r.stats:
                    self.evaluation_stats.append(r.stats)

            # (Opcional) Reporte final
            # display_batch_evaluation_summary(
            #     task_id=task.id,
            #     evaluation_stats=self.evaluation_stats,
            #     debug_mode=self.config.debug_mode,
            #     action_type_timing=self.action_type_timing,
            #     errors=self.errors,
            # )

            return results
        finally:
            if self.backend_demo_webs_service:
                await self.backend_demo_webs_service.close()

    async def _evaluate_single_task_solution(self, task: Task, task_solution: TaskSolution) -> EvaluationResult:
        """
        Internal logic to evaluate a single TaskSolution.
        """

        actions = task_solution.actions
        web_agent_id = task_solution.web_agent_id
        is_web_real = task.is_web_real

        stats = EvaluationStats(
            web_agent_id=web_agent_id,
            task_id=task.id,
            action_count=len(actions),
            start_time=time.time(),
        )

        # Count action types
        for action in actions:
            stats.action_types[action.type] = stats.action_types.get(action.type, 0) + 1

        # If no actions, return an immediate error
        if not actions:
            stats.had_errors = True
            stats.error_message = "No actions provided"
            stats.total_time = time.time() - stats.start_time
            test_results_matrix = initialize_test_results_matrix(task, 0)
            return EvaluationResult(
                web_agent_id=web_agent_id,
                final_score=0,
                raw_score=0,
                random_clicker_score=0,
                test_results_matrix=test_results_matrix,
                feedback=None,
                execution_history=[],
                random_clicker_passed_tests_indexes=[],
                evaluation_time=0.1,
                stats=stats,
            )

<<<<<<< HEAD
        # logger.info(f"Evaluating real actions for web_agent_id={web_agent_id}, Task {task.id}...")
=======
        logger.info(f"Evaluating real actions for web_agent_id={web_agent_id}, Task {task.id}...")
        evaluation_gif = ""
>>>>>>> 03309ef4
        try:
            # If simulated, reset the DB first
            browser_setup_start = time.time()

            # Start browser usage
            browser_execution_start = time.time()
            stats.browser_setup_time = browser_execution_start - browser_setup_start

            execution_history, action_execution_times = await self._evaluate_in_browser(task, web_agent_id, actions, is_web_real)

            if self.config.should_record_gif:
                all_screenshots = []
                for h in execution_history:
                    all_screenshots.append(h.browser_snapshot.screenshot_before)
                    all_screenshots.append(h.browser_snapshot.screenshot_after)
                evaluation_gif = make_gif_from_screenshots(all_screenshots)
            stats.action_execution_times = action_execution_times

            # Run tests
            test_start_time = time.time()
            test_results_matrix = await run_tests(self.web_project, task, execution_history)
            stats.test_execution_time = time.time() - test_start_time

            # Random clicker baseline
            random_start_time = time.time()
            random_clicker_passed, random_clicker_score = await get_random_clicker_performance(
                web_project=self.web_project,
                task=task,
                config=self.config,
                random_clicker_cache=self._random_clicker_cache,
                backend_demo_webs_service=self.backend_demo_webs_service,
                evaluate_in_browser_func=self._evaluate_in_browser,
            )
            stats.random_clicker_time = time.time() - random_start_time
            stats.random_clicker_score = random_clicker_score

            # Calculate raw score (# tests passed / total tests)
            raw_score = 0.0
            tests_passed_count = 0
            num_tests = 0

            if test_results_matrix and len(test_results_matrix[0]) > 0:
                num_tests = len(test_results_matrix[0])
                stats.total_tests = num_tests

                for test_index in range(num_tests):
                    if any(row[test_index].success for row in test_results_matrix):
                        tests_passed_count += 1

                if num_tests > 0:
                    raw_score = tests_passed_count / num_tests

            stats.tests_passed = tests_passed_count
            stats.raw_score = raw_score

            # Adjust final score relative to random clicker
            final_score = raw_score
            if self.config.normalize_score_with_random_clicker and num_tests > 0:
                final_score = max(0, raw_score - random_clicker_score)
                if self.config.normalize_scores and random_clicker_score < 1.0:
                    final_score = final_score / (1.0 - random_clicker_score)

            stats.final_score = final_score
            stats.total_time = time.time() - stats.start_time

            # Generate feedback
            feedback = generate_feedback(task, execution_history, test_results_matrix)

            return EvaluationResult(
                web_agent_id=web_agent_id,
                final_score=1 if final_score >= 0.25 else final_score,
                raw_score=raw_score,
                random_clicker_score=random_clicker_score,
                test_results_matrix=test_results_matrix,
                feedback=feedback,
                execution_history=execution_history,
                random_clicker_passed_tests_indexes=random_clicker_passed,
                evaluation_time=stats.total_time,
                stats=stats,
                gif_recording=evaluation_gif,
            )

        except Exception as e:
            stats.had_errors = True
            stats.error_message = str(e)
            stats.total_time = time.time() - stats.start_time

            return EvaluationResult(
                web_agent_id=web_agent_id,
                final_score=0,
                raw_score=0,
                random_clicker_score=0,
                test_results_matrix=initialize_test_results_matrix(task, len(actions)),
                feedback=None,
                execution_history=[],
                random_clicker_passed_tests_indexes=[],
                evaluation_time=0,
                stats=stats,
                gif_recording=evaluation_gif,
            )

    async def _group_and_evaluate_task_solutions(self, task: Task, task_solutions: list[TaskSolution]) -> list[EvaluationResult]:
        """
        Groups identical solutions by hashing their actions, evaluates them, and clones results.
        """
        start_time = time.time()
        # We create a final array of results aligned with the original list
        final_results: list[EvaluationResult | None] = [None] * len(task_solutions)

        # Group according to HASH of actions
        grouped_indices = defaultdict(list)
        if self.config.enable_grouping_tasks:
            for idx, solution in enumerate(task_solutions):
                hash_key = hash_actions(solution.actions)
                grouped_indices[hash_key].append(idx)
            if self.config.verbose_logging:
                logger.info(f"Grouped {len(task_solutions)} solutions into {len(grouped_indices)} groups")
        else:
            for idx, solution in enumerate(task_solutions):
                unique_hash = hash_actions(solution.actions) + f"_{idx}"
                grouped_indices[unique_hash].append(idx)

        # for key, g_indices in grouped_indices.items():
        #     logger.info(f"[DEBUG] Group key={key}, indices={g_indices}, web_agent_ids={[task_solutions[i].web_agent_id for i in g_indices]}")

        # Shuffle grouped tasks for random evaluation order
        grouped_task_list = list(grouped_indices.values())
        # random.shuffle(grouped_task_list)

        semaphore = asyncio.Semaphore(self.config.chunk_size)
        tasks = [self._evaluate_group_with_semaphore(task, task_solutions, group_indices, final_results, semaphore) for group_indices in grouped_task_list]

        # If large, log minimal progress in background
        progress_tracker = asyncio.create_task(log_progress(len(tasks), interval=10)) if len(tasks) > 5 and self.config.verbose_logging else None

        raw_results = await asyncio.gather(*tasks, return_exceptions=True)

        # Cancel progress tracker if used
        if progress_tracker:
            progress_tracker.cancel()
            with contextlib.suppress(asyncio.CancelledError):
                await progress_tracker

        for item in raw_results:
            if isinstance(item, Exception):
                self.errors.append(str(item))
                if self.config.verbose_logging:
                    logger.error(f"Evaluation error: {item}")

        elapsed = time.time() - start_time
        self.total_evaluation_time += elapsed

        return final_results

    async def _evaluate_group_with_semaphore(
        self,
        task: Task,
        task_solutions: list[TaskSolution],
        group_indices: list[int],
        final_results: list[EvaluationResult | None],
        semaphore: asyncio.Semaphore,
    ) -> None:
        """
        Evaluates a group of identical solutions (all share the same actions).
        """
        async with semaphore:
            rep_index = group_indices[0]
            representative = task_solutions[rep_index]

            try:
                rep_result = await self._evaluate_single_task_solution(task, representative)

                # For each index in the group, we clone the rep_result
                for idx in group_indices:
                    sol = task_solutions[idx]
                    cloned = rep_result.model_copy(deep=True)
                    cloned.web_agent_id = sol.web_agent_id
                    if cloned.stats:
                        stats_copy = cloned.stats.model_copy(deep=True)
                        stats_copy.web_agent_id = sol.web_agent_id
                        cloned.stats = stats_copy

                    final_results[idx] = cloned

                # logger.info(f"Group evaluation complete for representative web_agent_id: {representative.web_agent_id}")
            except Exception as e:
                logger.error(f"Error evaluating group actions: {e}")
                self.errors.append(str(e))
                # Return error in final_results for each solution
                for idx in group_indices:
                    sol = task_solutions[idx]
                    error_stats = EvaluationStats(
                        web_agent_id=sol.web_agent_id,
                        task_id=task.id,
                        action_count=len(sol.actions),
                        start_time=time.time(),
                        had_errors=True,
                        error_message=str(e),
                    )
                    error_result = EvaluationResult(
                        web_agent_id=sol.web_agent_id,
                        final_score=0,
                        raw_score=0,
                        random_clicker_score=0,
                        test_results_matrix=initialize_test_results_matrix(task, len(sol.actions)),
                        feedback=None,
                        execution_history=[],
                        random_clicker_passed_tests_indexes=[],
                        evaluation_time=0,
                        stats=error_stats,
                    )
                    final_results[idx] = error_result

    async def _evaluate_in_browser(self, task: Task, web_agent_id: str, actions: list[BaseAction], is_web_real: bool) -> tuple[list[ActionExecutionResult], list[float]]:
        """
        Executes all actions in a Playwright browser context and returns the results + times.
        """
        action_execution_times: list[float] = []
        action_results: list[ActionExecutionResult] = []

        async with async_playwright() as playwright:
            browser, context = None, None
            try:
                browser_specifications = BrowserSpecification()
                browser = await playwright.chromium.launch(headless=EVALUATOR_HEADLESS)
                # browser = await playwright.chromium.launch(headless=EVALUATOR_HEADLESS, slow_mo=2000)
                context = await browser.new_context(
                    extra_http_headers={"X-WebAgent-Id": web_agent_id},
<<<<<<< HEAD
                    viewport={"width": browser_specifications.viewport_width, "height": browser_specifications.viewport_height},
=======
                    viewport=ViewportSize(width=browser_specifications.viewport_width, height=browser_specifications.viewport_height),
>>>>>>> 03309ef4
                )
                context.set_default_timeout(self.config.browser_timeout)
                page = await context.new_page()

                browser_executor = PlaywrightBrowserExecutor(browser_specifications, page, self.backend_demo_webs_service)
                for i, action in enumerate(actions):
                    start_time_action = time.time()
                    try:
                        result = await browser_executor.execute_single_action(action, web_agent_id, iteration=i, is_web_real=is_web_real)
                        action_results.append(result)
                        elapsed = time.time() - start_time_action
                        action_execution_times.append(elapsed)

                        self.action_type_timing[action.type].append(elapsed)

                        # Optional pause between actions
                        if i < len(actions) - 1 and self.config.task_delay_in_seconds > 0:
                            await asyncio.sleep(self.config.task_delay_in_seconds)

                    except Exception as e:
                        logger.error(f"Action {i + 1}/{len(actions)} failed: {e}")
                        elapsed = time.time() - start_time_action
                        action_execution_times.append(elapsed)

                        break

                return action_results, action_execution_times

            except Exception as e:
                logger.error(f"Browser evaluation error: {e}")
                return [], []
            finally:
                if context:
                    await context.close()
                if browser:
                    await browser.close()<|MERGE_RESOLUTION|>--- conflicted
+++ resolved
@@ -144,14 +144,11 @@
                 random_clicker_passed_tests_indexes=[],
                 evaluation_time=0.1,
                 stats=stats,
+                gif_recording="",
             )
 
-<<<<<<< HEAD
-        # logger.info(f"Evaluating real actions for web_agent_id={web_agent_id}, Task {task.id}...")
-=======
         logger.info(f"Evaluating real actions for web_agent_id={web_agent_id}, Task {task.id}...")
         evaluation_gif = ""
->>>>>>> 03309ef4
         try:
             # If simulated, reset the DB first
             browser_setup_start = time.time()
@@ -362,6 +359,7 @@
                         random_clicker_passed_tests_indexes=[],
                         evaluation_time=0,
                         stats=error_stats,
+                        gif_recording="",
                     )
                     final_results[idx] = error_result
 
@@ -380,11 +378,7 @@
                 # browser = await playwright.chromium.launch(headless=EVALUATOR_HEADLESS, slow_mo=2000)
                 context = await browser.new_context(
                     extra_http_headers={"X-WebAgent-Id": web_agent_id},
-<<<<<<< HEAD
-                    viewport={"width": browser_specifications.viewport_width, "height": browser_specifications.viewport_height},
-=======
                     viewport=ViewportSize(width=browser_specifications.viewport_width, height=browser_specifications.viewport_height),
->>>>>>> 03309ef4
                 )
                 context.set_default_timeout(self.config.browser_timeout)
                 page = await context.new_page()
