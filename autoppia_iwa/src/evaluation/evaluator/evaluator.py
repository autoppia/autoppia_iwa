--- conflicted
+++ resolved
@@ -5,81 +5,6 @@
 from collections import defaultdict
 
 from loguru import logger
-from playwright.async_api import async_playwright
-
-from autoppia_iwa.config.config import EVALUATOR_HEADLESS, VALIDATOR_ID
-from autoppia_iwa.src.data_generation.domain.classes import BrowserSpecification, Task
-from autoppia_iwa.src.demo_webs.classes import WebProject
-from autoppia_iwa.src.demo_webs.demo_webs_service import BackendDemoWebService
-from autoppia_iwa.src.evaluation.classes import EvaluationResult, EvaluationStats, EvaluatorConfig
-from autoppia_iwa.src.evaluation.evaluator.utils import (
-    display_single_evaluation_summary,
-    extract_seed_from_url,
-    generate_feedback,
-    hash_actions,
-    initialize_test_results,
-    log_progress,
-    make_gif_from_screenshots,
-    run_global_tests,
-)
-from autoppia_iwa.src.evaluation.interfaces import IEvaluator
-from autoppia_iwa.src.execution.actions.actions import NavigateAction
-from autoppia_iwa.src.execution.actions.base import BaseAction
-from autoppia_iwa.src.execution.browser_executor import PlaywrightBrowserExecutor
-from autoppia_iwa.src.execution.classes import ActionExecutionResult
-from autoppia_iwa.src.web_agents.classes import TaskSolution
-
-EVALUATION_LEVEL_NAME = "EVALUATION"
-EVALUATION_LEVEL_NO = 25
-
-
-def _ensure_evaluation_level() -> None:
-    """Register the EVALUATION level if it is missing."""
-    try:
-        logger.level(EVALUATION_LEVEL_NAME)
-    except ValueError:
-        logger.level(EVALUATION_LEVEL_NAME, EVALUATION_LEVEL_NO)
-
-
-def _log_evaluation_fallback(message: str) -> None:
-    """Fallback logger that emits messages at INFO level with EVALUATION tag."""
-    logger.info(f"[EVALUATION] {message}")
-
-
-def _log_action_execution(message: str, web_agent_id: str | None = None):
-    """Helper function to log action execution with EVALUATION level"""
-    agent_prefix = f"[agent={web_agent_id}] " if web_agent_id else ""
-    try:
-        from autoppia_iwa.entrypoints.benchmark.utils.logging import log_action_execution
-
-        log_action_execution(f"{agent_prefix}{message}")
-    except ImportError:
-        _log_evaluation_fallback(f"[ACTION EXECUTION] {agent_prefix}{message}")
-
-
-def _log_gif_creation(message: str, web_agent_id: str | None = None):
-    """Helper function to log GIF creation with EVALUATION level"""
-    agent_prefix = f"[agent={web_agent_id}] " if web_agent_id else ""
-    try:
-        from autoppia_iwa.entrypoints.benchmark.utils.logging import log_gif_creation
-
-        log_gif_creation(f"{agent_prefix}{message}")
-    except ImportError:
-        _log_evaluation_fallback(f"[GIF CREATION] {agent_prefix}{message}")
-
-
-def _log_evaluation_event(message: str, context: str = "GENERAL"):
-    """Helper function to log generic evaluation events with EVALUATION level."""
-    try:
-        from autoppia_iwa.entrypoints.benchmark.utils.logging import log_evaluation_event
-
-        log_evaluation_event(message, context=context)
-    except ImportError:
-        _log_evaluation_fallback(message if context == "GENERAL" else f"[{context}] {message}")
-
-
-<<<<<<< HEAD
-=======
 from playwright.async_api import async_playwright
 
 from autoppia_iwa.config.config import EVALUATOR_HEADLESS, VALIDATOR_ID
@@ -101,13 +26,59 @@
 from autoppia_iwa.src.execution.actions.actions import NavigateAction
 from autoppia_iwa.src.execution.actions.base import BaseAction
 from autoppia_iwa.src.execution.browser_executor import PlaywrightBrowserExecutor
+from autoppia_iwa.src.execution.classes import ActionExecutionResult
 from autoppia_iwa.src.execution.dynamic import DynamicPlaywrightExecutor
-from autoppia_iwa.src.execution.classes import ActionExecutionResult
 from autoppia_iwa.src.web_agents.classes import TaskSolution
-from autoppia_iwa.src.di_container import DIContainer
-
-
->>>>>>> 68909929
+
+EVALUATION_LEVEL_NAME = "EVALUATION"
+EVALUATION_LEVEL_NO = 25
+
+
+def _ensure_evaluation_level() -> None:
+    """Register the EVALUATION level if it is missing."""
+    try:
+        logger.level(EVALUATION_LEVEL_NAME)
+    except ValueError:
+        logger.level(EVALUATION_LEVEL_NAME, EVALUATION_LEVEL_NO)
+
+
+def _log_evaluation_fallback(message: str) -> None:
+    """Fallback logger that emits messages at INFO level with EVALUATION tag."""
+    logger.info(f"[EVALUATION] {message}")
+
+
+def _log_action_execution(message: str, web_agent_id: str | None = None):
+    """Helper function to log action execution with EVALUATION level"""
+    agent_prefix = f"[agent={web_agent_id}] " if web_agent_id else ""
+    try:
+        from autoppia_iwa.entrypoints.benchmark.utils.logging import log_action_execution
+
+        log_action_execution(f"{agent_prefix}{message}")
+    except ImportError:
+        _log_evaluation_fallback(f"[ACTION EXECUTION] {agent_prefix}{message}")
+
+
+def _log_gif_creation(message: str, web_agent_id: str | None = None):
+    """Helper function to log GIF creation with EVALUATION level"""
+    agent_prefix = f"[agent={web_agent_id}] " if web_agent_id else ""
+    try:
+        from autoppia_iwa.entrypoints.benchmark.utils.logging import log_gif_creation
+
+        log_gif_creation(f"{agent_prefix}{message}")
+    except ImportError:
+        _log_evaluation_fallback(f"[GIF CREATION] {agent_prefix}{message}")
+
+
+def _log_evaluation_event(message: str, context: str = "GENERAL"):
+    """Helper function to log generic evaluation events with EVALUATION level."""
+    try:
+        from autoppia_iwa.entrypoints.benchmark.utils.logging import log_evaluation_event
+
+        log_evaluation_event(message, context=context)
+    except ImportError:
+        _log_evaluation_fallback(message if context == "GENERAL" else f"[{context}] {message}")
+
+
 class ConcurrentEvaluator(IEvaluator):
     def __init__(self, web_project: WebProject, config: EvaluatorConfig):
         self.config = config
