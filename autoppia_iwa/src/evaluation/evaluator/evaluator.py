--- conflicted
+++ resolved
@@ -2,24 +2,14 @@
 import hashlib
 import time
 from collections import defaultdict
-<<<<<<< HEAD
-from typing import Dict, List, Optional, Tuple
-
-from playwright.async_api import async_playwright
-from pydantic import BaseModel, Field
-
-from autoppia_iwa.config.config import EVALUATOR_HEADLESS
-=======
 from typing import List, Optional, Dict, Tuple, Any
 from playwright.async_api import async_playwright
 from pydantic import BaseModel, Field
 from loguru import logger
 from autoppia_iwa.src.demo_webs.demo_webs_service import BackendDemoWebService
->>>>>>> 2ffc2e12
 from autoppia_iwa.src.data_generation.domain.classes import BrowserSpecification, Task
-from autoppia_iwa.src.demo_webs.demo_webs_service import BackendDemoWebService
-from autoppia_iwa.src.evaluation.classes import EvaluationResult as BaseEvaluationResult
-from autoppia_iwa.src.evaluation.classes import Feedback, TestResult
+from autoppia_iwa.src.evaluation.classes import EvaluationResult as BaseEvaluationResult, TestResult
+from autoppia_iwa.src.evaluation.classes import Feedback
 from autoppia_iwa.src.evaluation.evaluator.feedback_generator import FeedbackGenerator
 from autoppia_iwa.src.evaluation.evaluator.test_runner import TestRunner
 from autoppia_iwa.src.evaluation.interfaces import IEvaluator
@@ -27,6 +17,7 @@
 from autoppia_iwa.src.execution.browser_executor import PlaywrightBrowserExecutor
 from autoppia_iwa.src.execution.classes import ActionExecutionResult
 from autoppia_iwa.src.web_agents.classes import TaskSolution
+from autoppia_iwa.config.config import EVALUATOR_HEADLESS
 from autoppia_iwa.src.web_agents.random.agent import RandomClickerWebAgent
 
 
@@ -268,11 +259,6 @@
                 # Return empty results for each agent in the group
                 return [
                     EvaluationResult(
-<<<<<<< HEAD
-                        web_agent_id=ts.web_agent_id, final_score=0, raw_score=0, random_clicker_score=0, test_results_matrix=[], feedback=None, execution_history=[], random_passed_tests=[]
-                    )
-                    for ts in group
-=======
                         web_agent_id=ts.web_agent_id,
                         final_score=0,
                         raw_score=0,
@@ -291,7 +277,6 @@
                             error_message=str(e)
                         )
                     ) for ts in group
->>>>>>> 2ffc2e12
                 ]
 
     @staticmethod
@@ -329,10 +314,6 @@
             stats.action_types[action.type] = stats.action_types.get(action.type, 0) + 1
 
         if not actions:
-<<<<<<< HEAD
-            print(f"No actions provided for task {task.id}. Returning default result.")
-            return EvaluationResult(web_agent_id=web_agent_id, final_score=0, raw_score=0, random_clicker_score=0, test_results_matrix=[], feedback=None, execution_history=[], random_passed_tests=[])
-=======
             stats.had_errors = True
             stats.error_message = "No actions provided"
             stats.total_time = time.time() - stats.start_time
@@ -349,7 +330,6 @@
                 evaluation_time=0,
                 stats=stats
             )
->>>>>>> 2ffc2e12
 
         try:
             # First evaluate the agent's actions
@@ -361,14 +341,9 @@
             browser_execution_start = time.time()
             stats.browser_setup_time = browser_execution_start - browser_setup_start
 
-<<<<<<< HEAD
-        # Execute agent actions in browser
-        execution_history: List[ActionExecutionResult] = await self._evaluate_in_browser(task, web_agent_id, actions, backend_service, is_web_real)
-=======
             execution_history, action_execution_times = await self._evaluate_in_browser(
                 task, web_agent_id, actions, is_web_real
             )
->>>>>>> 2ffc2e12
 
             stats.action_execution_times = action_execution_times
 
@@ -497,21 +472,7 @@
                 if not is_web_real:
                     monitor_task = asyncio.create_task(self._monitor_browser(self.web_project, task.url, page, web_agent_id))
 
-<<<<<<< HEAD
-        # Create the result
-        result = EvaluationResult(
-            web_agent_id=web_agent_id,
-            final_score=final_score,
-            raw_score=raw_score,
-            random_clicker_score=random_clicker_score,
-            test_results_matrix=test_results_matrix,
-            feedback=feedback,
-            execution_history=execution_history,
-            random_passed_tests=random_passed_tests,
-        )
-=======
                 browser_executor = PlaywrightBrowserExecutor(BrowserSpecification(), page, self.backend_demo_webs_service)
->>>>>>> 2ffc2e12
 
                 try:
                     # Execute actions and measure time
@@ -628,13 +589,9 @@
         if not task.is_web_real:
             await self.backend_demo_webs_service.reset_backend_events_db(random_web_agent_id)
 
-<<<<<<< HEAD
-        random_execution_history = await self._evaluate_in_browser(task, random_web_agent_id, random_actions, backend_service, task.is_web_real)
-=======
         random_execution_history, _ = await self._evaluate_in_browser(
             task, random_web_agent_id, random_actions, task.is_web_real
         )
->>>>>>> 2ffc2e12
 
         # Run tests on random clicker actions
         random_test_results = self._run_tests(task, random_execution_history)
@@ -663,82 +620,6 @@
 
         return random_passed_tests, random_score
 
-<<<<<<< HEAD
-    async def _evaluate_in_browser(self, task: Task, web_agent_id: str, actions: List[BaseAction], backend_service: BackendDemoWebService, is_web_real: bool) -> List[ActionExecutionResult]:
-        """
-        Execute actions in a browser and get the results.
-
-        Args:
-            task: The task being evaluated
-            web_agent_id: ID of the web agent
-            actions: List of actions to execute
-            backend_service: Service for interacting with backend
-            is_web_real: Whether the web is real or simulated
-
-        Returns:
-            List[ActionExecutionResult]: Results of executing each action
-        """
-        async with async_playwright() as playwright:
-            browser, context = None, None
-            try:
-                browser = await playwright.chromium.launch(headless=EVALUATOR_HEADLESS)
-                context = await browser.new_context(extra_http_headers={"X-WebAgent-Id": web_agent_id})
-                context.set_default_timeout(self.config.browser_timeout)
-                page = await context.new_page()
-
-                print(f"Started evaluation for task URL: {task.url}, Miner ID: {web_agent_id}")
-
-                monitor_task = None
-                if not is_web_real:
-                    monitor_task = asyncio.create_task(self._monitor_browser(task.url, page, web_agent_id))
-
-                browser_executor = PlaywrightBrowserExecutor(BrowserSpecification(), backend_service, page)
-
-                try:
-                    results = await browser_executor.execute_actions_standalone(actions, web_agent_id, is_web_real=is_web_real)
-                finally:
-                    if not is_web_real and monitor_task:
-                        monitor_task.cancel()
-                        await asyncio.gather(monitor_task, return_exceptions=True)
-
-                return results
-            except Exception as e:
-                print(f"Error during browser evaluation for task URL: {task.url}, Miner ID: {web_agent_id}")
-                print(f"Exception: {e}__{traceback.format_exc()}")
-                return []
-            finally:
-                if context:
-                    await context.close()
-                if browser:
-                    await browser.close()
-
-    async def _monitor_browser(self, task_url, page, web_agent_id):
-        """
-        Monitor browser events and send them to the backend.
-
-        Args:
-            task_url: URL of the task
-            page: Playwright page object
-            web_agent_id: ID of the web agent
-        """
-
-        def on_frame_navigated(frame):
-            try:
-                if frame.url:
-                    asyncio.create_task(BackendDemoWebService(task_url).send_page_view_event(frame.url, web_agent_id))
-            except Exception as e:
-                print(f"Error handling frame navigation: {e}")
-
-        page.on("framenavigated", on_frame_navigated)
-
-        try:
-            while not page.is_closed():
-                await asyncio.sleep(self.config.event_monitor_interval)
-        except asyncio.CancelledError:
-            pass
-
-=======
->>>>>>> 2ffc2e12
     @staticmethod
     def _run_tests(task: Task, execution_history: List[ActionExecutionResult]) -> List[List[TestResult]]:
         """
@@ -759,7 +640,12 @@
             test_runner = TestRunner(task.tests)
 
             # Run tests for the current snapshot, giving it access to all snapshots up to this point
-            test_results = test_runner.run_tests(prompt=task.prompt, snapshot=snapshot, browser_snapshots=browser_snapshots, current_action_index=i)
+            test_results = test_runner.run_tests(
+                prompt=task.prompt, 
+                snapshot=snapshot, 
+                browser_snapshots=browser_snapshots,
+                current_action_index=i
+            )
 
             # Add the results for this snapshot to the matrix
             test_results_matrix.append(test_results)
@@ -767,7 +653,8 @@
         return test_results_matrix
 
     @staticmethod
-    def _generate_feedback(task: Task, execution_history: List[ActionExecutionResult], test_results_matrix: List[List[TestResult]]) -> Feedback:
+    def _generate_feedback(task: Task, execution_history: List[ActionExecutionResult], 
+                           test_results_matrix: List[List[TestResult]]) -> Feedback:
         """
         Generate feedback based on test results.
         Args:
@@ -777,9 +664,6 @@
         Returns:
             Feedback: Generated feedback
         """
-<<<<<<< HEAD
-        return FeedbackGenerator.generate_feedback(task_prompt=task.prompt, execution_history=execution_history, test_results_matrix=test_results_matrix)
-=======
         return FeedbackGenerator.generate_feedback(
             task_prompt=task.prompt, 
             execution_history=execution_history, 
@@ -956,5 +840,4 @@
                 avg_score = sum(scores) / len(scores)
                 logger.info(f"  {agent_type}: {avg_score:.4f} avg score ({len(scores)} agents)")
 
-        logger.info(f"{'=' * 80}")
->>>>>>> 2ffc2e12
+        logger.info(f"{'=' * 80}")