from typing import List, Optional

from pydantic import BaseModel, Field

from ..data_generation.domain.classes import Task
from ..execution.actions.base import BaseAction


class TaskSolution(BaseModel):
    task: Task
    actions: List[BaseAction] = Field(default_factory=list)
    web_agent_id: Optional[str] = None
<<<<<<< HEAD

    def nested_model_dump(self, *args, **kwargs) -> str:
        base_dump = super().model_dump(*args, **kwargs)
=======
    is_web_real: bool = False

    def nested_model_dump(self, *args, **kwargs) -> str:
        base_dump = super().model_dump(*args, **kwargs)
        base_dump["task"] = self.task.nested_model_dump(*args, **kwargs)
>>>>>>> e3d2db38
        base_dump["actions"] = [action.model_dump() for action in self.actions]
        return base_dump<|MERGE_RESOLUTION|>--- conflicted
+++ resolved
@@ -10,16 +10,10 @@
     task: Task
     actions: List[BaseAction] = Field(default_factory=list)
     web_agent_id: Optional[str] = None
-<<<<<<< HEAD
-
-    def nested_model_dump(self, *args, **kwargs) -> str:
-        base_dump = super().model_dump(*args, **kwargs)
-=======
     is_web_real: bool = False
 
     def nested_model_dump(self, *args, **kwargs) -> str:
         base_dump = super().model_dump(*args, **kwargs)
         base_dump["task"] = self.task.nested_model_dump(*args, **kwargs)
->>>>>>> e3d2db38
         base_dump["actions"] = [action.model_dump() for action in self.actions]
         return base_dump