--- conflicted
+++ resolved
@@ -1,13 +1,5 @@
-import asyncio
 import random
 import string
-<<<<<<< HEAD
-from abc import ABC, abstractmethod
-
-import aiohttp
-
-=======
->>>>>>> 0ac44406
 from autoppia_iwa.src.data_generation.domain.classes import Task
 from autoppia_iwa.src.web_agents.classes import TaskSolution
 from abc import ABC, abstractmethod
