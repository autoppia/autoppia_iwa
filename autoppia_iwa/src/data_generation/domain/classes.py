# file: data_generation/domain/classes.py

import uuid
from typing import Annotated, Any, Dict, List, Literal, Optional, Union

from pydantic import BaseModel, Field

# Import your test classes:
from autoppia_iwa.src.data_generation.domain.tests_classes import CheckEventTest, CheckUrlTest, FindInHtmlTest, JudgeBaseOnHTML, JudgeBaseOnScreenshot


class BrowserSpecification(BaseModel):
    viewport_width: int = 1920
    viewport_height: int = 1080
    screen_width: int = 1920
    screen_height: int = 1080
    device_pixel_ratio: float = 1.0
    scroll_x: int = 0
    scroll_y: int = 0
    browser_x: int = 0
    browser_y: int = 0


# The union of test classes for polymorphic deserialization
TestUnion = Annotated[Union[CheckUrlTest, FindInHtmlTest, CheckEventTest, JudgeBaseOnHTML, JudgeBaseOnScreenshot], Field(discriminator="type")]


class Task(BaseModel):
    """
    Represents a task with associated metadata, specs, tests, etc.
    """

    id: str = Field(default_factory=lambda: str(uuid.uuid4()), description="Unique identifier for the task")
    scope: Literal["global", "local"] = Field(default="local", description="Task scope: 'global' for system-wide tasks, 'local' for specific context tasks")
    is_web_real: bool = Field(default=False, description="Indicates if the task operates on a real web environment versus simulation")
    web_project_id: Optional[str] = Field(default=None, description="Web project ID")
    url: str = Field(..., description="Target URL where the task will be executed")
    prompt: str = Field(..., description="Natural language description of the task objectives and requirements")
    html: str = Field(default_factory=str, description="Complete HTML content of the target page")
    clean_html: str = Field(default_factory=str, description="Optimized HTML content with reduced overhead for processing")
    interactive_elements: Optional[str] = Field(default=None, description="Mapping of interactive elements found in the HTML content, including buttons, forms, etc.")
    screenshot: Optional[str] = Field(default=None, description="Pil Image of the task environment or webpage encoded in base64 and stringify")
    screenshot_description: Optional[str] = Field(default=None, description="Textual description of the screenshot content and relevant elements")
    specifications: BrowserSpecification = Field(default_factory=BrowserSpecification, description="Browser configuration and requirements for task execution")
    tests: List[TestUnion] = Field(default_factory=list, description="Collection of validation tests that verify the task")
    milestones: Optional[List["Task"]] = Field(default=None, description="Ordered list of Subtasks that must be completed sequentially")
    relevant_data: Dict[str, Any] = Field(default_factory=dict, description="Additional contextual data required for task execution")
    success_criteria: Optional[str] = Field(default=None, description="Clear definition of conditions that indicate successful task completion")
    logic_function: Optional[dict] = Field(default=None, description="Boolean expression using T1..Tn notation to evaluate overall task success")

    class Config:
        extra = "allow"
        arbitrary_types_allowed = True

    @property
    def prompt_with_relevant_data(self) -> str:
        if self.relevant_data:
            return f"{self.prompt}\nRelevant data: {self.relevant_data}"
        return self.prompt

    def model_dump(self, *args, **kwargs) -> dict:
        # Example override to hide screenshot if needed
        dump = super().model_dump(*args, **kwargs)
        if "screenshot" in dump:
            dump["screenshot"] = "None"
        return dump

    def nested_model_dump(self, *args, **kwargs) -> Dict[str, Any]:
        base_dump = self.model_dump(*args, **kwargs)
        # If you want to ensure tests are fully serialized
        base_dump["tests"] = [test.model_dump() for test in self.tests]
        return base_dump

    def serialize(self) -> dict:
        """
        Serialize a Task object to a dictionary.
        """
        serialized = self.model_dump()
        # For sub-tests:
        serialized["tests"] = [test.model_dump() for test in self.tests]
        # If you have sub-tasks in milestones
        if self.milestones:
            serialized["milestones"] = [m.serialize() for m in self.milestones]
        return serialized

    @classmethod
    def deserialize(cls, data: dict) -> "Task":
        """
        Optionally custom method, but normally you can do Task(**data).
        """
        # # Create a copy to avoid modifying the input data
        # task_data = data.copy()

        # # Handle tests - convert to appropriate test objects
        # if "tests" in task_data:
        #     task_data["tests"] = [BaseTaskTest.deserialize(test) for test in task_data["tests"]]

        # # Handle milestones recursively
        # if task_data.get("milestones"):
        #     task_data["milestones"] = [cls.deserialize(milestone) for milestone in task_data["milestones"]]

        # # Handle BrowserSpecification
        # if "specifications" in task_data:
        #     task_data["specifications"] = BrowserSpecification.model_validate(task_data["specifications"])

        # # Handle potential naming incompatibilities
        # if "test_cases" in task_data and "tests" not in task_data:
        #     task_data["tests"] = task_data.pop("test_cases")

        # if "description" in task_data and not task_data.get("prompt"):
        #     task_data["prompt"] = task_data.pop("description")

        # # Create the Task object
        return cls(**data)


class TaskGenerationConfig(BaseModel):
    # Database saving options
    save_task_in_db: bool = False

    # URL handling
    num_of_urls: int = 5  # Number of URLs to process
    random_urls: bool = True  # Whether to randomly select URLs

    # Task generation controls
    generate_local_tasks: bool = False  # Generate page-specific tasks
    generate_global_tasks: bool = True  # Generate global use case tasks

    # Task quantity controls
    prompts_per_url: int = 20  # Maximum tasks to return per URL
<<<<<<< HEAD
    prompts_per_use_case: int = 3  # Number of task variations to generate per use case
=======
    prompts_per_use_case: int = 10  # Number of task variations to generate per use case
>>>>>>> f2d168b6
    final_task_limit: int = 50  # Total maximum tasks to return from the pipeline<|MERGE_RESOLUTION|>--- conflicted
+++ resolved
@@ -128,9 +128,5 @@
 
     # Task quantity controls
     prompts_per_url: int = 20  # Maximum tasks to return per URL
-<<<<<<< HEAD
-    prompts_per_use_case: int = 3  # Number of task variations to generate per use case
-=======
-    prompts_per_use_case: int = 10  # Number of task variations to generate per use case
->>>>>>> f2d168b6
+    prompts_per_use_case: int = 5  # Number of task variations to generate per use case
     final_task_limit: int = 50  # Total maximum tasks to return from the pipeline