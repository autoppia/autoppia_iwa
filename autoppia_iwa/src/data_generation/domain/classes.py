# file: data_generation/domain/classes.py

import uuid
<<<<<<< HEAD
from enum import Enum
from typing import Any, Dict, List, Optional, Literal, Union, Annotated

from pydantic import BaseModel, Field

# Import your test classes:
from autoppia_iwa.src.data_generation.domain.tests_classes import (
    CheckUrlTest,
    FindInHtmlTest,
    CheckEventTest,
    CheckPageViewEventTest,
    JudgeBaseOnHTML,
    JudgeBaseOnScreenshot,
)
=======
from typing import Annotated, Any, Dict, List, Literal, Optional, Union
>>>>>>> aa09edb0

from pydantic import BaseModel, Field

# Import your test classes:
from autoppia_iwa.src.data_generation.domain.tests_classes import CheckEventTest, CheckPageViewEventTest, CheckUrlTest, FindInHtmlTest, JudgeBaseOnHTML, JudgeBaseOnScreenshot


<<<<<<< HEAD
class TaskPromptForUrl(BaseModel):
    page_url: str
    task_prompts: List[str]


class BrowserSpecification(BaseModel):
    viewport_width: int = 1920
    viewport_height: int = 1080
    screen_width: int = 1920
    screen_height: int = 1080
    device_pixel_ratio: float = 1.0
    scroll_x: int = 0
    scroll_y: int = 0
    browser_x: int = 0
    browser_y: int = 0


# The union of test classes for polimorphic deserialization
=======
class BrowserSpecification(BaseModel):
    viewport_width: int = 1920
    viewport_height: int = 1080
    screen_width: int = 1920
    screen_height: int = 1080
    device_pixel_ratio: float = 1.0
    scroll_x: int = 0
    scroll_y: int = 0
    browser_x: int = 0
    browser_y: int = 0


# The union of test classes for polymorphic deserialization
>>>>>>> aa09edb0
TestUnion = Annotated[Union[CheckUrlTest, FindInHtmlTest, CheckEventTest, CheckPageViewEventTest, JudgeBaseOnHTML, JudgeBaseOnScreenshot], Field(discriminator="type")]


class Task(BaseModel):
    """
    Represents a task with associated metadata, specs, tests, etc.
    """

    id: str = Field(default_factory=lambda: str(uuid.uuid4()), description="Unique identifier for the task")
    scope: Literal["global", "local"] = Field(default="local", description="Task scope: 'global' for system-wide tasks, 'local' for specific context tasks")
    is_web_real: bool = Field(default=False, description="Indicates if the task operates on a real web environment versus simulation")
    web_project_id: Optional[str] = Field(default=None, description="Web project ID")
    url: str = Field(..., description="Target URL where the task will be executed")
    prompt: str = Field(..., description="Natural language description of the task objectives and requirements")
    html: str = Field(default_factory=str, description="Complete HTML content of the target page")
    clean_html: str = Field(default_factory=str, description="Optimized HTML content with reduced overhead for processing")
    interactive_elements: Optional[str] = Field(default=None, description="Mapping of interactive elements found in the HTML content, including buttons, forms, etc.")
    screenshot: Optional[str] = Field(default=None, description="Pil Image of the task environment or webpage encoded in base64 and stringify")
    screenshot_description: Optional[str] = Field(default=None, description="Textual description of the screenshot content and relevant elements")
    specifications: BrowserSpecification = Field(default_factory=BrowserSpecification, description="Browser configuration and requirements for task execution")

    tests: List[TestUnion] = Field(default_factory=list, description="Collection of validation tests that verify the task")

    milestones: Optional[List["Task"]] = Field(default=None, description="Ordered list of Subtasks that must be completed sequentially")
    relevant_data: Dict[str, Any] = Field(default_factory=dict, description="Additional contextual data required for task execution")
    success_criteria: Optional[str] = Field(default=None, description="Clear definition of conditions that indicate successful task completion")
    logic_function: Optional[dict] = Field(default=None, description="Boolean expression using T1..Tn notation to evaluate overall task success")

    class Config:
        extra = "allow"
        arbitrary_types_allowed = True

    @property
    def prompt_with_relevant_data(self) -> str:
        if self.relevant_data:
            return f"{self.prompt}\nRelevant data: {self.relevant_data}"
        return self.prompt

    def model_dump(self, *args, **kwargs) -> dict:
        # Example override to hide screenshot if needed
        dump = super().model_dump(*args, **kwargs)
        if "screenshot" in dump:
            dump["screenshot"] = "None"
        return dump

    def nested_model_dump(self, *args, **kwargs) -> Dict[str, Any]:
        base_dump = self.model_dump(*args, **kwargs)
        # If you want to ensure tests are fully serialized
        base_dump["tests"] = [test.model_dump() for test in self.tests]
        return base_dump

    def serialize(self) -> dict:
        """
        Serialize a Task object to a dictionary.
        """
        serialized = self.model_dump()
        # For sub-tests:
        serialized["tests"] = [test.model_dump() for test in self.tests]
        # If you have sub-tasks in milestones
        if self.milestones:
            serialized["milestones"] = [m.serialize() for m in self.milestones]
        return serialized

    @classmethod
    def deserialize(cls, data: dict) -> "Task":
        """
        Optionally custom method, but normally you can do Task(**data).
        """
        # # Create a copy to avoid modifying the input data
        # task_data = data.copy()

        # # Handle tests - convert to appropriate test objects
        # if "tests" in task_data:
        #     task_data["tests"] = [BaseTaskTest.deserialize(test) for test in task_data["tests"]]

        # # Handle milestones recursively
        # if task_data.get("milestones"):
        #     task_data["milestones"] = [cls.deserialize(milestone) for milestone in task_data["milestones"]]

        # # Handle BrowserSpecification
        # if "specifications" in task_data:
        #     task_data["specifications"] = BrowserSpecification.model_validate(task_data["specifications"])

        # # Handle potential naming incompatibilities
        # if "test_cases" in task_data and "tests" not in task_data:
        #     task_data["tests"] = task_data.pop("test_cases")

        # if "description" in task_data and not task_data.get("prompt"):
        #     task_data["prompt"] = task_data.pop("description")

        # # Create the Task object
        return cls(**data)


class TaskGenerationConfig(BaseModel):
    save_task_in_db: bool = False
    save_web_analysis_in_db: bool = True
    enable_crawl: bool = True
    generate_milestones: bool = False
    num_or_urls: int = None
    random_urls: bool = True
<<<<<<< HEAD
    prompts_per_url: int = 20
    num_or_urls: int = None
=======
    prompts_per_url: int = 20
>>>>>>> aa09edb0
<|MERGE_RESOLUTION|>--- conflicted
+++ resolved
@@ -1,35 +1,12 @@
 # file: data_generation/domain/classes.py
 
 import uuid
-<<<<<<< HEAD
-from enum import Enum
-from typing import Any, Dict, List, Optional, Literal, Union, Annotated
-
-from pydantic import BaseModel, Field
-
-# Import your test classes:
-from autoppia_iwa.src.data_generation.domain.tests_classes import (
-    CheckUrlTest,
-    FindInHtmlTest,
-    CheckEventTest,
-    CheckPageViewEventTest,
-    JudgeBaseOnHTML,
-    JudgeBaseOnScreenshot,
-)
-=======
 from typing import Annotated, Any, Dict, List, Literal, Optional, Union
->>>>>>> aa09edb0
 
 from pydantic import BaseModel, Field
 
 # Import your test classes:
 from autoppia_iwa.src.data_generation.domain.tests_classes import CheckEventTest, CheckPageViewEventTest, CheckUrlTest, FindInHtmlTest, JudgeBaseOnHTML, JudgeBaseOnScreenshot
-
-
-<<<<<<< HEAD
-class TaskPromptForUrl(BaseModel):
-    page_url: str
-    task_prompts: List[str]
 
 
 class BrowserSpecification(BaseModel):
@@ -44,22 +21,7 @@
     browser_y: int = 0
 
 
-# The union of test classes for polimorphic deserialization
-=======
-class BrowserSpecification(BaseModel):
-    viewport_width: int = 1920
-    viewport_height: int = 1080
-    screen_width: int = 1920
-    screen_height: int = 1080
-    device_pixel_ratio: float = 1.0
-    scroll_x: int = 0
-    scroll_y: int = 0
-    browser_x: int = 0
-    browser_y: int = 0
-
-
 # The union of test classes for polymorphic deserialization
->>>>>>> aa09edb0
 TestUnion = Annotated[Union[CheckUrlTest, FindInHtmlTest, CheckEventTest, CheckPageViewEventTest, JudgeBaseOnHTML, JudgeBaseOnScreenshot], Field(discriminator="type")]
 
 
@@ -161,9 +123,4 @@
     generate_milestones: bool = False
     num_or_urls: int = None
     random_urls: bool = True
-<<<<<<< HEAD
-    prompts_per_url: int = 20
-    num_or_urls: int = None
-=======
-    prompts_per_url: int = 20
->>>>>>> aa09edb0
+    prompts_per_url: int = 20