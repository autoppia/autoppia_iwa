--- conflicted
+++ resolved
@@ -67,11 +67,8 @@
     milestones: Optional[List["Task"]] = Field(None, description="List of milestone tasks")
     web_analysis: Optional[DomainAnalysis] = Field(None, description="Domain analysis for the task")
     is_web_real: bool = False
-<<<<<<< HEAD
-    html:Any = None
+    html:str = None
     screenshot:Any = None
-=======
->>>>>>> bcabb1ef
 
     # DONT MODIFY BASE MODEL_DUMP METHOD!
 
