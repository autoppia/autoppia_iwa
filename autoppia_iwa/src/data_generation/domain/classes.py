--- conflicted
+++ resolved
@@ -3,10 +3,8 @@
 import uuid
 from datetime import datetime
 from enum import Enum
-from typing import Any, Dict, List, Literal, Optional
-
+from typing import Any, Dict, List, Optional, Literal
 from pydantic import BaseModel, Field
-
 from autoppia_iwa.src.data_generation.domain.tests_classes import BaseTaskTest
 
 
@@ -39,25 +37,6 @@
     This model captures all necessary information for task execution and validation,
     including browser specifications, test cases, and milestone subtasks.
     """
-<<<<<<< HEAD
-
-    id: str = Field(default_factory=lambda: str(uuid.uuid4()), description="Unique identifier for the task, auto-generated using UUID4")
-    type: Literal["global", "local"] = Field(default="local", description="Task scope: 'global' for system-wide tasks, 'local' for specific context tasks")
-    is_web_real: bool = Field(default=False, description="Indicates if the task operates on a real web environment versus simulation")
-    url: str = Field(..., description="Target URL where the task will be executed")
-    prompt: str = Field(..., description="Natural language description of the task objectives and requirements")
-    html: str = Field(default_factory=str, description="Complete HTML content of the target page")
-    clean_html: str = Field(default_factory=str, description="Optimized HTML content with reduced overhead for processing")
-    interactive_elements: Optional[str] = Field(default=None, description="Mapping of interactive elements found in the HTML content, including buttons, forms, etc.")
-    screenshot: Optional[str] = Field(default=None, description="Pil Image of the task environment or webpage encoded in base64 and stringify")
-    screenshot_description: Optional[str] = Field(default=None, description="Textual description of the screenshot content and relevant elements")
-    specifications: BrowserSpecification = Field(default_factory=BrowserSpecification, description="Browser configuration and requirements for task execution")
-    tests: List[BaseTaskTest] = Field(default_factory=list, description="Collection of validation tests that verify task completion")
-    milestones: Optional[List["Task"]] = Field(default=None, description="Ordered list of Subtasks that must be completed sequentially")
-    relevant_data: Dict[str, Any] = Field(default_factory=dict, description="Additional contextual data required for task execution")
-    success_criteria: Optional[str] = Field(default=None, description="Clear definition of conditions that indicate successful task completion")
-    logic_function: Optional[dict] = Field(default=None, description="Boolean expression using T1..Tn notation to evaluate overall task success")
-=======
     id: str = Field(
         default_factory=lambda: str(uuid.uuid4()),
         description="Unique identifier for the task, auto-generated using UUID4"
@@ -123,12 +102,11 @@
         default=None,
         description="Boolean expression using T1..Tn notation to evaluate overall task success"
     )
->>>>>>> 2ffc2e12
 
     @property
     def prompt_with_relevant_data(self) -> str:
         if self.relevant_data:
-            return f"{self.prompt} \n Relevant data you may need: {self.relevant_data}"
+            return f"{self.prompt} /n Relevant data you may need: {self.relevant_data}"
         return self.prompt
 
     # def __str__(self):
@@ -172,28 +150,6 @@
     @classmethod
     def deserialize(cls, data: dict) -> "Task":
         """
-<<<<<<< HEAD
-        Creates a Task instance from a dictionary, including nested test instances.
-
-        Args:
-            data (Dict[str, Any]): Dictionary containing the Task attributes.
-
-        Returns:
-            Task: The Task object created from the dictionary.
-        """
-        return cls(
-            id=data.get("id", str(uuid.uuid4())),  # Ensures unique ID if missing
-            prompt=data["prompt"],  # Required field
-            url=data["url"],  # Required field
-            html=data.get("html", ""),
-            screenshot=data.get("screenshot"),
-            specifications=BrowserSpecification.model_validate(data.get("specifications", {})),
-            tests=[BaseTaskTest.model_validate(test) for test in data.get("tests", [])],
-            milestones=[cls.from_dict(m) for m in data.get("milestones", [])] if data.get("milestones") else None,
-            relevant_data=data.get("relevant_data", {}),
-            is_web_real=data.get("is_web_real", False),
-        )
-=======
         Deserialize a dictionary into a Task object.
         Handles all nested elements including tests and milestones.
 
@@ -227,7 +183,6 @@
 
         # Create the Task object
         return cls(**task_data)
->>>>>>> 2ffc2e12
 
 
 class TaskGenerationConfig(BaseModel):
@@ -238,7 +193,7 @@
     number_of_prompts_per_task: int = 1
     global_tasks_to_generate: int = 2
     local_tasks_to_generate_per_url: int = 2
-    num_or_urls: int = None
+    num_or_urls:int = None
 
 
 class TasksGenerationOutput(BaseModel):
