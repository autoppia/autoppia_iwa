--- conflicted
+++ resolved
@@ -1,7 +1,6 @@
 # file: data_generation/domain/classes.py
 
 import uuid
-from datetime import datetime
 from enum import Enum
 from typing import Any, Dict, List, Optional, Literal, Union
 
@@ -138,27 +137,7 @@
     save_web_analysis_in_db: bool = True
     enable_crawl: bool = True
     generate_milestones: bool = False
-<<<<<<< HEAD
-    number_of_prompts_per_task: int = 1
-    global_tasks_to_generate: int = 2
-    local_tasks_to_generate_per_url: int = 2
-    num_or_urls: int = None
-=======
     num_or_urls:int = None
     random_urls:bool = True
     prompts_per_url:int = 20
-    num_or_urls:int = None
-
-
-class TasksGenerationOutput(BaseModel):
-    tasks: List[Task] = Field(..., description="List of generated tasks")
-    total_phase_time: float = Field(..., description="Total time taken for the task generation phase")
-    timestamp: str = Field(default_factory=lambda: datetime.now().isoformat(), description="Timestamp of task generation")
-
-    def to_dict(self) -> Dict[str, Any]:
-        return {
-            "tasks": [task.model_dump() for task in self.tasks],
-            "total_phase_time": self.total_phase_time,
-            "timestamp": self.timestamp,
-        }
->>>>>>> fcb82503
+    num_or_urls:int = None