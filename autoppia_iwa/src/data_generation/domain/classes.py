--- conflicted
+++ resolved
@@ -2,16 +2,11 @@
 
 import uuid
 from enum import Enum
-<<<<<<< HEAD
 from typing import Any, Dict, List, Literal, Optional
 
 from pydantic import BaseModel, Field
 
 from autoppia_iwa.src.data_generation.domain.tests_classes import BaseTaskTest
-=======
-from typing import Any, Dict, List, Optional, Literal, Union, Annotated
-
-from pydantic import BaseModel, Field
 
 # Import your test classes:
 from autoppia_iwa.src.data_generation.domain.tests_classes import (
@@ -22,7 +17,6 @@
     JudgeBaseOnHTML,
     JudgeBaseOnScreenshot,
 )
->>>>>>> d60832f7
 
 
 class TaskDifficultyLevel(Enum):
@@ -57,13 +51,8 @@
     Represents a task with associated metadata, specs, tests, etc.
     """
 
-<<<<<<< HEAD
-    id: str = Field(default_factory=lambda: str(uuid.uuid4()), description="Unique identifier for the task, auto-generated using UUID4")
-    type: Literal["global", "local"] = Field(default="local", description="Task scope: 'global' for system-wide tasks, 'local' for specific context tasks")
-=======
     id: str = Field(default_factory=lambda: str(uuid.uuid4()), description="Unique identifier for the task")
     scope: Literal["global", "local"] = Field(default="local", description="Task scope: 'global' for system-wide tasks, 'local' for specific context tasks")
->>>>>>> d60832f7
     is_web_real: bool = Field(default=False, description="Indicates if the task operates on a real web environment versus simulation")
     web_project_id: Optional[str] = Field(default=None, description="Web project ID")
     url: str = Field(..., description="Target URL where the task will be executed")
@@ -74,24 +63,17 @@
     screenshot: Optional[str] = Field(default=None, description="Pil Image of the task environment or webpage encoded in base64 and stringify")
     screenshot_description: Optional[str] = Field(default=None, description="Textual description of the screenshot content and relevant elements")
     specifications: BrowserSpecification = Field(default_factory=BrowserSpecification, description="Browser configuration and requirements for task execution")
-<<<<<<< HEAD
-    tests: List[BaseTaskTest] = Field(default_factory=list, description="Collection of validation tests that verify task completion")
-=======
 
     tests: List[TestUnion] = Field(default_factory=list, description="Collection of validation tests that verify the task")
 
->>>>>>> d60832f7
     milestones: Optional[List["Task"]] = Field(default=None, description="Ordered list of Subtasks that must be completed sequentially")
     relevant_data: Dict[str, Any] = Field(default_factory=dict, description="Additional contextual data required for task execution")
     success_criteria: Optional[str] = Field(default=None, description="Clear definition of conditions that indicate successful task completion")
     logic_function: Optional[dict] = Field(default=None, description="Boolean expression using T1..Tn notation to evaluate overall task success")
-<<<<<<< HEAD
-=======
 
     class Config:
         extra = "allow"
         arbitrary_types_allowed = True
->>>>>>> d60832f7
 
     @property
     def prompt_with_relevant_data(self) -> str:
@@ -160,27 +142,7 @@
     save_web_analysis_in_db: bool = True
     enable_crawl: bool = True
     generate_milestones: bool = False
-<<<<<<< HEAD
-    number_of_prompts_per_task: int = 1
-    global_tasks_to_generate: int = 2
-    local_tasks_to_generate_per_url: int = 2
-    num_or_urls: int = None
-
-
-class TasksGenerationOutput(BaseModel):
-    tasks: List[Task] = Field(..., description="List of generated tasks")
-    total_phase_time: float = Field(..., description="Total time taken for the task generation phase")
-    timestamp: str = Field(default_factory=lambda: datetime.now().isoformat(), description="Timestamp of task generation")
-
-    def to_dict(self) -> Dict[str, Any]:
-        return {
-            "tasks": [task.model_dump() for task in self.tasks],
-            "total_phase_time": self.total_phase_time,
-            "timestamp": self.timestamp,
-        }
-=======
     num_or_urls: int = None
     random_urls: bool = True
     prompts_per_url: int = 20
-    num_or_urls: int = None
->>>>>>> d60832f7
+    num_or_urls: int = None