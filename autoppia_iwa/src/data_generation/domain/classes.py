from datetime import datetime
from enum import Enum
from typing import Any, Dict, List, Optional

from pydantic import BaseModel, Field, field_validator

<<<<<<< HEAD
from autoppia_iwa.src.data_generation.domain.tests_classes import BaseTaskTest
from autoppia_iwa.src.web_analysis.domain.analysis_classes import DomainAnalysis


class WebProjectData(BaseModel):
    authorization: Dict[str, str] = Field(
        ...,
        description=("Authorization info required for login, e.g., {'email': 'test@gmail.com', 'password': 'test1234'}"),
    )
    extra_info: Optional[Dict[str, str]] = Field(default=None, description="Optional additional information about the web project")
=======
from ...web_analysis.domain.analysis_classes import DomainAnalysis
from ..domain.tests_classes import BaseTaskTest
import uuid
>>>>>>> 5ae31f33


class WebProject(BaseModel):
    backend_url: str = Field(..., description="URL of the backend server")
    frontend_url: str = Field(..., description="URL of the frontend application")
    name: str = Field(..., min_length=1, description="Name of the web project")
    events_to_check: List[str] = Field(default_factory=list, description="List of events to monitor")
    is_real_web: bool = Field(default=False, description="Flag to indicate if this is a real web application")

    data: WebProjectData = Field(..., description="Structured additional information about the web project")


class TaskDifficultyLevel(Enum):
    """
    Enum representing the difficulty level of a task.
    """

    EASY = "easy"
    MEDIUM = "medium"
    HARD = "hard"


class TaskPromptForUrl(BaseModel):
    """
    Represents a task prompt associated with a specific URL.
    """

    page_url: str = Field(..., description="URL of the page where the task is to be performed")
    task_prompts: List[str] = Field(..., description="List of task prompts for the given URL")


class BrowserSpecification(BaseModel):
    """
    A class to represent the browser details with sensible default values.
    """

    viewport_width: int = Field(1920, description="Width of the viewport in pixels")
    viewport_height: int = Field(1080, description="Height of the viewport in pixels")
    screen_width: int = Field(1920, description="Total width of the physical screen in pixels")
    screen_height: int = Field(1080, description="Total height of the physical screen in pixels")
    device_pixel_ratio: float = Field(1.0, description="Ratio of physical pixels to CSS pixels")
    scroll_x: int = Field(0, description="Horizontal scroll offset in pixels")
    scroll_y: int = Field(0, description="Vertical scroll offset in pixels")
    browser_x: int = Field(0, description="X position of the browser window on the screen")
    browser_y: int = Field(0, description="Y position of the browser window on the screen")


class Task(BaseModel):
    """
    Represents a task with a unique id, prompt, URL, browser specs, tests, milestones, and web analysis.
    """
    id: str = Field(default_factory=lambda: str(uuid.uuid4()), description="Unique identifier for the task")
    prompt: str = Field(..., description="Prompt for the task")
    url: str = Field(..., description="URL where the task is to be performed")
    specifications: BrowserSpecification = Field(default_factory=BrowserSpecification, description="Browser specifications for the task")
    tests: List[BaseTaskTest] = Field(default_factory=list, description="List of tests associated with the task")
    milestones: Optional[List["Task"]] = Field(None, description="List of milestone tasks")
    web_analysis: Optional[DomainAnalysis] = Field(None, description="Domain analysis for the task")
    is_web_real: bool = False


    # DONT MODIFY BASE MODEL_DUMP METHOD!
    def nested_model_dump(self, *args, **kwargs) -> Dict[str, Any]:
        """
        Serializes the Task model to a dictionary, including nested models.
        """
        base_dump = super().model_dump(*args, **kwargs)
        base_dump["tests"] = [test.model_dump() for test in self.tests]
        base_dump.pop("web_analysis", None)
        return base_dump

    @classmethod
    def from_dict(cls, data: Dict[str, Any]) -> "Task":
        """
        Creates a Task instance from a dictionary, including nested test instances.

        Args:
            data (Dict[str, Any]): Dictionary containing the Task attributes.

        Returns:
            Task: The Task object created from the dictionary.
        """
        # Extract and construct tests
        test_data = data.get("tests", [])
        tests = BaseTaskTest.assign_tests(test_data)

        # Handle milestones recursively if provided
        milestones = data.get("milestones", [])

        # Create and return Task instance
        return cls(
            prompt=data.get("prompt"),
            url=data.get("url"),
            specifications=BrowserSpecification.model_validate(data.get("specifications", {})),
            tests=tests,
            milestones=milestones,
            web_analysis=DomainAnalysis.model_validate(data.get("web_analysis", {})) if data.get("web_analysis") else None,
        )


class TaskGenerationConfig(BaseModel):
    """
    Configuration for task generation, including options for saving tasks, enabling crawling, and generating milestones.
    """

    web_project: WebProject = Field(..., description="Demo web project configuration")
    save_task_in_db: bool = Field(False, description="Whether to save the task in the database")
    save_web_analysis_in_db: bool = Field(False, description="Whether to save the web analysis in the database")
    enable_crawl: bool = Field(True, description="Whether to enable crawling for task generation")
    generate_milestones: bool = Field(False, description="Whether to generate milestone tasks")
    number_of_prompts_per_task: int = Field(1, description="Number of prompts to generate per task")

    @field_validator("number_of_prompts_per_task")
    @classmethod
    def validate_prompts_per_task(cls, v: int) -> int:
        """Ensures at least one prompt per task."""
        if v < 1:
            raise ValueError("Number of prompts per task must be at least 1")
        return v


class TasksGenerationOutput(BaseModel):
    """
    Represents the output of task generation, including the generated tasks, total phase time, and timestamp.
    """

    tasks: List[Task] = Field(..., description="List of generated tasks")
    total_phase_time: float = Field(..., description="Total time taken for the task generation phase")
    timestamp: str = Field(default_factory=lambda: datetime.now().isoformat(), description="Timestamp of task generation")

    def to_dict(self) -> Dict[str, Any]:
        """
        Converts the TasksGenerationOutput model to a dictionary.
        """
        return {
            "tasks": [task.model_dump() for task in self.tasks],
            "total_phase_time": self.total_phase_time,
            "timestamp": self.timestamp,
        }<|MERGE_RESOLUTION|>--- conflicted
+++ resolved
@@ -4,7 +4,6 @@
 
 from pydantic import BaseModel, Field, field_validator
 
-<<<<<<< HEAD
 from autoppia_iwa.src.data_generation.domain.tests_classes import BaseTaskTest
 from autoppia_iwa.src.web_analysis.domain.analysis_classes import DomainAnalysis
 
@@ -15,11 +14,9 @@
         description=("Authorization info required for login, e.g., {'email': 'test@gmail.com', 'password': 'test1234'}"),
     )
     extra_info: Optional[Dict[str, str]] = Field(default=None, description="Optional additional information about the web project")
-=======
 from ...web_analysis.domain.analysis_classes import DomainAnalysis
 from ..domain.tests_classes import BaseTaskTest
 import uuid
->>>>>>> 5ae31f33
 
 
 class WebProject(BaseModel):
