--- conflicted
+++ resolved
@@ -3,15 +3,9 @@
 import json
 from abc import ABC, abstractmethod
 from pathlib import Path
-<<<<<<< HEAD
-from typing import List
-
-=======
 from typing import List, Literal  # <-- move the import here
 from pydantic import BaseModel, Field, field_validator
->>>>>>> d60832f7
 from dependency_injector.wiring import Provide
-from pydantic import BaseModel, Field, field_validator
 
 from autoppia_iwa.config.config import PROJECT_BASE_DIR
 from autoppia_iwa.src.di_container import DIContainer
@@ -27,17 +21,6 @@
     def _execute_test(self, current_iteration: int, prompt: str, snapshot: BrowserSnapshot, browser_snapshots: List[BrowserSnapshot]) -> bool:
         """
         Abstract method to implement the specific logic for the test.
-<<<<<<< HEAD
-
-        Args:
-            current_iteration (int): The current iteration index.
-            snapshot (BrowserSnapshot): The browser snapshot for the current iteration.
-            browser_snapshots (List[BrowserSnapshot]): All available browser snapshots.
-
-        Returns:
-            bool: True if the test passes, otherwise False.
-=======
->>>>>>> d60832f7
         """
 
 
@@ -51,17 +34,9 @@
         arbitrary_types_allowed = True
 
     def execute_test(self, current_iteration: int, prompt: str, snapshot: BrowserSnapshot, browser_snapshots: List[BrowserSnapshot]) -> bool:
-<<<<<<< HEAD
-        """
-        Entry point for running the test. It calls the internal `_execute_test`.
-        """
-        return self._execute_test(current_iteration=current_iteration, prompt=prompt, snapshot=snapshot, browser_snapshots=browser_snapshots)
-
-=======
         return self._execute_test(current_iteration, prompt, snapshot, browser_snapshots)
 
     @abstractmethod
->>>>>>> d60832f7
     def _execute_test(self, current_iteration: int, prompt: str, snapshot: BrowserSnapshot, browser_snapshots: List[BrowserSnapshot]) -> bool:
         """
         Must be overridden by subclasses.
@@ -72,11 +47,6 @@
         Serialize a BaseTaskTest (or subclass) to a dict, ensuring 'type' is included.
         """
         serialized = self.model_dump()
-<<<<<<< HEAD
-
-        # Ensure type is included for proper deserialization
-=======
->>>>>>> d60832f7
         if "type" not in serialized:
             serialized["type"] = self.__class__.__name__
         return serialized
@@ -100,34 +70,16 @@
         try:
             return target_class.model_validate(data)
         except Exception:
-<<<<<<< HEAD
-            # Fallback if validation fails
-=======
->>>>>>> d60832f7
             return target_class(**data)
 
 
 class CheckUrlTest(BaseTaskTest):
-<<<<<<< HEAD
-    """
-    Test class to verify the current browser URL matches a specified target URL.
-    """
-
-    type: str = "CheckUrlTest"
-=======
     # We define the 'type' field with a Pydantic Literal
     type: Literal["CheckUrlTest"] = "CheckUrlTest"
->>>>>>> d60832f7
     url: str
     description: str = Field(default="Check URL")
 
     def _execute_test(self, current_iteration: int, prompt: str, snapshot: BrowserSnapshot, browser_snapshots: List[BrowserSnapshot]) -> bool:
-<<<<<<< HEAD
-        """
-        Compares the current snapshot URL to the expected `url`.
-        """
-=======
->>>>>>> d60832f7
         return self.url in snapshot.current_url
 
 
@@ -137,13 +89,8 @@
     This version performs direct substring matching rather than semantic similarity.
     """
 
-<<<<<<< HEAD
-    type: str = "FindInHtmlTest"
-    keywords: List[str] = Field(..., description="List of keywords to search for in the HTML")
-=======
     type: Literal["FindInHtmlTest"] = "FindInHtmlTest"
     substring: str = Field(..., description="substring to look for in the HTML")
->>>>>>> d60832f7
     description: str = Field(
         default="Find substring in HTML using direct matching",
         description="Description of the test",
@@ -151,37 +98,6 @@
 
     @field_validator('substring')
     @classmethod
-<<<<<<< HEAD
-    def validate_keywords(cls, keywords: List[str]) -> List[str]:
-        if not all(keyword.strip() for keyword in keywords):
-            raise ValueError("Keywords cannot be empty or consist of only whitespace")
-        return [keyword.strip().lower() for keyword in keywords]
-
-    def _execute_test(self, current_iteration: int, prompt: str, snapshot: BrowserSnapshot, browser_snapshots: List[BrowserSnapshot]) -> bool:
-        """
-        Checks if any of the specified keywords is present in the current snapshot's HTML.
-        """
-        content = snapshot.current_html.lower()
-        return any(keyword in content for keyword in self.keywords)
-
-
-class CheckEventTest(BaseTaskTest):
-    """
-    Test class to verify if a specific backend event was emitted.
-    """
-
-    type: str = "CheckEventTest"
-    event_name: str = Field(..., description="Name of the expected backend event")
-    description: str = Field(
-        default="Check event",
-        description="Description of the test",
-    )
-
-    def _execute_test(self, current_iteration: int, prompt: str, snapshot: BrowserSnapshot, browser_snapshots: List[BrowserSnapshot]) -> bool:
-        """
-        Checks for the presence of the specified event name in the current snapshot's backend events.
-        """
-=======
     def validate_substring(cls, substring: str) -> str:
         if not substring.strip():
             raise ValueError("Substring cannot be empty or consist of only whitespace")
@@ -226,66 +142,20 @@
     description: str = Field(default="Check event")
 
     def _execute_test(self, current_iteration: int, prompt: str, snapshot: BrowserSnapshot, browser_snapshots: List[BrowserSnapshot]) -> bool:
->>>>>>> d60832f7
         return any(event.event_type == self.event_name for event in snapshot.backend_events)
 
 
 class CheckPageViewEventTest(BaseTaskTest):
-<<<<<<< HEAD
-    """
-    Test class to verify if a specific page view event was logged in the backend.
-    """
-
-    type: str = "CheckPageViewEventTest"
-    page_view_url: str = Field(..., description="The URL expected to trigger a page view event")
-    description: str = Field(
-        default="Check page view event",
-        description="Description of the test",
-    )
-
-    def _execute_test(self, current_iteration: int, prompt: str, snapshot: BrowserSnapshot, browser_snapshots: List[BrowserSnapshot]) -> bool:
-        """
-        Looks for a page view event that has 'url' matching `page_view_url`.
-        """
-=======
     type: Literal["CheckPageViewEventTest"] = "CheckPageViewEventTest"
     page_view_url: str
     description: str = Field(default="Check page view event")
 
     def _execute_test(self, current_iteration: int, prompt: str, snapshot: BrowserSnapshot, browser_snapshots: List[BrowserSnapshot]) -> bool:
->>>>>>> d60832f7
         events = snapshot.backend_events
         return self.page_view_url in [e.data.get("url", "") for e in events if e.data]
 
 
 class JudgeBaseOnHTML(BaseTaskTest):
-<<<<<<< HEAD
-    """
-    Test class to generate an opinion based on changes in HTML before and after an action.
-    """
-
-    type: str = "JudgeBaseOnHTML"
-    success_criteria: str = Field(..., description="What should the LLM look for to verify success of the task.")
-    description: str = Field(
-        default="Judge based on HTML changes",
-        description="Description of the test",
-    )
-
-    class Config:
-        arbitrary_types_allowed = True
-
-    def __init__(self, **data):
-        super().__init__(**data)
-
-    def _execute_test(self, current_iteration: int, prompt: str, snapshot: BrowserSnapshot, browser_snapshots: List[BrowserSnapshot]) -> bool:
-        """
-        Retrieves the HTML before this iteration and compares it to the current iteration's HTML.
-        Uses an LLM to determine if the task was successfully completed.
-        """
-        from autoppia_iwa.src.shared.web_utils import clean_html
-
-        # Guard for current_iteration - 1
-=======
     type: Literal["JudgeBaseOnHTML"] = "JudgeBaseOnHTML"
     success_criteria: str
     description: str = Field(default="Judge based on HTML changes")
@@ -293,7 +163,6 @@
     def _execute_test(self, current_iteration: int, prompt: str, snapshot: BrowserSnapshot, browser_snapshots: List[BrowserSnapshot]) -> bool:
         from autoppia_iwa.src.shared.web_utils import clean_html
 
->>>>>>> d60832f7
         if current_iteration == 0:
             return False
         html_before = clean_html(browser_snapshots[current_iteration - 1].current_html)
@@ -306,11 +175,7 @@
             "You are a professional web page analyzer. Your task is to determine whether the given task was completed " "with the action given, by analyzing the HTML before and after the action."
         )
         user_message = f"Current action: {action}\nHTML Before:\n{html_before}\n\nHTML After:\n{html_after}"
-<<<<<<< HEAD
-        payload = [{"role": "system", "content": system_message}, {"role": "user", "content": user_message}]
-=======
         payload = [{"role": "system", "content": system_message}, {"role": "user", "content": user_message}]  # load schema
->>>>>>> d60832f7
         schema_path = Path(PROJECT_BASE_DIR) / "config" / "schemas" / "eval_html_test.json"
         json_schema = {}
         if schema_path.exists():
@@ -322,33 +187,11 @@
 
 
 class JudgeBaseOnScreenshot(BaseTaskTest):
-<<<<<<< HEAD
-    """
-    Test class to generate an opinion based on screenshots before and after an action.
-    """
-
-    type: str = "JudgeBaseOnScreenshot"
-    success_criteria: str = Field(..., description="What should the LLM look for to verify success of the task.")
-    description: str = Field(
-        default="Judge based on screenshot changes",
-        description="Description of the test",
-    )
-
-    class Config:
-        arbitrary_types_allowed = True
-
-    def _execute_test(self, current_iteration: int, prompt: str, snapshot: BrowserSnapshot, browser_snapshots: List[BrowserSnapshot]) -> bool:
-        """
-        Compares screenshots from the previous iteration and the current iteration to see
-        if the task was successfully completed based on visual changes.
-        """
-=======
     type: Literal["JudgeBaseOnScreenshot"] = "JudgeBaseOnScreenshot"
     success_criteria: str
     description: str = Field(default="Judge based on screenshot changes")
 
     def _execute_test(self, current_iteration: int, prompt: str, snapshot: BrowserSnapshot, browser_snapshots: List[BrowserSnapshot]) -> bool:
->>>>>>> d60832f7
         if current_iteration == 0:
             return False
         return self._analyze_screenshots(screenshot_before=browser_snapshots[current_iteration].screenshot_before, screenshot_after=browser_snapshots[current_iteration].screenshot_after)
