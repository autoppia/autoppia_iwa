--- conflicted
+++ resolved
@@ -249,41 +249,4 @@
         result_str = llm_service.predict(payload, json_format=True)
         match = re.search(r'"evaluation_result"\s*:\s*(true|false)', result_str, re.IGNORECASE)
 
-<<<<<<< HEAD
-        return match.group(1) == "true" if match else False
-
-
-class WebProjectCheckEventTest(BaseTaskTest):
-    """
-    Test that checks if specific events were triggered with access to WebProject
-    """
-
-    type: Literal["WebProjectCheckEventTest"] = "WebProjectCheckEventTest"
-    event_name: str
-    event_criteria: Dict = Field(default_factory=dict)
-    description: str = Field(default="Check if specific event was triggered (with WebProject)")
-
-    def execute_test(self, web_project: WebProject, current_iteration: int, prompt: str, snapshot: BrowserSnapshot, browser_snapshots: List[BrowserSnapshot]) -> bool:
-        """
-        Special version of execute_test that accepts web_project parameter
-        """
-        events = web_project.events
-        # Get the event class matching event_name
-        event_class = next((event_cls for event_cls in events if event_cls.__name__ == self.event_name), None)
-        if not event_class:
-            return False
-        # Check if any event of the correct type matches our criteria
-        for event in snapshot.backend_events:
-            if isinstance(event, event_class) and event.matches_criteria(self.event_criteria):
-                return True
-        return False
-
-    def _execute_test(self, current_iteration: int, prompt: str, snapshot: BrowserSnapshot, browser_snapshots: List[BrowserSnapshot]) -> bool:
-        """
-        Fallback implementation when web_project is not available
-        """
-        print("Warning: WebProjectCheckEventTest requires web_project parameter")
-        return False
-=======
-        return "SUCCESS" in result_str or "UNKNOWN" in result_str
->>>>>>> 7b87729b
+        return match.group(1) == "true" if match else False