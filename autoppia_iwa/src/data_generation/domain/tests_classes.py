import json
from abc import ABC, abstractmethod
from pathlib import Path
from typing import List

from dependency_injector.wiring import Provide
from pydantic import BaseModel, Field, field_validator

# Updated import for Task
from autoppia_iwa.config.config import PROJECT_BASE_DIR
from autoppia_iwa.src.di_container import DIContainer
from autoppia_iwa.src.execution.classes import BrowserSnapshot
from autoppia_iwa.src.llms.domain.interfaces import ILLM


class ITest(ABC):
    @abstractmethod
    def _execute_test(self, current_iteration: int, prompt: str, snapshot: BrowserSnapshot, browser_snapshots: List[BrowserSnapshot]) -> bool:
        """
        Abstract method to implement the specific logic for the test.

        Args:
            current_iteration (int): The current iteration index.
            task (Task): The task being tested.
            snapshot (BrowserSnapshot): The browser snapshot for the current iteration.
            browser_snapshots (List[BrowserSnapshot]): All available browser snapshots.

        Returns:
            bool: True if the test passes, otherwise False.
        """


class BaseTaskTest(BaseModel, ITest):
    """
    Base class for all task tests.
    """
    class Config:
        arbitrary_types_allowed = True

<<<<<<< HEAD
    def execute_test(self, current_iteration: int, prompt: str, snapshot: BrowserSnapshot, browser_snapshots: List[BrowserSnapshot]) -> bool:
=======
    def execute_test(
        self,
        current_iteration: int,
        prompt: str,
        snapshot: BrowserSnapshot,
        browser_snapshots: List[BrowserSnapshot]
    ) -> bool:
>>>>>>> 2ffc2e12
        """
        Entry point for running the test. It calls the internal `_execute_test`.
        """
        return self._execute_test(current_iteration=current_iteration, prompt=prompt, snapshot=snapshot, browser_snapshots=browser_snapshots)

<<<<<<< HEAD
    def _execute_test(self, current_iteration: int, prompt: str, snapshot: BrowserSnapshot, browser_snapshots: List[BrowserSnapshot]) -> bool:
=======
    def _execute_test(
        self,
        current_iteration: int,
        prompt: str,
        snapshot: BrowserSnapshot,
        browser_snapshots: List[BrowserSnapshot]
    ) -> bool:
>>>>>>> 2ffc2e12
        """
        Placeholder method to be overridden by subclasses.
        """
        raise NotImplementedError("Subclasses must implement this method.")

    def serialize(self) -> dict:
        """
        Serialize a BaseTaskTest object to a dictionary suitable for JSON storage.

        Returns:
            dict: A serialized representation of the test
        """
        # Get basic model data
        serialized = self.model_dump()

        # Ensure type is included for proper deserialization
        if not "type" in serialized:
            serialized["type"] = self.__class__.__name__

        return serialized

    @classmethod
    def deserialize(cls, data: dict) -> "BaseTaskTest":
        """
        Deserialize a dictionary into a BaseTaskTest or its subclass instance.

        Args:
            data (dict): Serialized test data

        Returns:
            BaseTaskTest: A reconstructed test object of the appropriate subclass
        """
        # Get test type
        test_type = data.get("type")

        # Import all test classes dynamically to avoid circular imports
        # This approach assumes all test classes are defined in the same module
        test_classes = {
            "CheckUrlTest": CheckUrlTest,
            "FindInHtmlTest": FindInHtmlTest,
            "CheckEventTest": CheckEventTest,
            "CheckPageViewEventTest": CheckPageViewEventTest,
            "JudgeBaseOnHTML": JudgeBaseOnHTML,
            "JudgeBaseOnScreenshot": JudgeBaseOnScreenshot,
            # Add any additional test classes here
        }

        # Get the appropriate class based on type
        target_class = test_classes.get(test_type, cls)

        # Create and return the instance
        try:
            return target_class.model_validate(data)
        except Exception as e:
            # Fallback if validation fails
            return target_class(**data)


class CheckUrlTest(BaseTaskTest):
    """
    Test class to verify the current browser URL matches a specified target URL.
    """

    type: str = "CheckUrlTest"
    url: str
    description: str = Field(
        default="Check URL",
        description="Description of the test",
    )

<<<<<<< HEAD
    def _execute_test(self, current_iteration: int, prompt: str, snapshot: BrowserSnapshot, browser_snapshots: List[BrowserSnapshot]) -> bool:
=======
    def _execute_test(
        self,
        current_iteration: int,
        prompt: str,
        snapshot: BrowserSnapshot,
        browser_snapshots: List[BrowserSnapshot]
    ) -> bool:
>>>>>>> 2ffc2e12
        """
        Compares the current snapshot URL to the expected `url`.
        """
        return self.url in snapshot.current_url


class FindInHtmlTest(BaseTaskTest):
    """
    Test class to find specific keywords in the current HTML content.
    """

    type: str = "FindInHtmlTest"
    keywords: List[str] = Field(..., description="List of keywords to search for in the HTML")
    description: str = Field(
        default="Find keywords in HTML",
        description="Description of the test",
    )

    @field_validator('keywords')
    @classmethod
    def validate_keywords(cls, keywords: List[str]) -> List[str]:
        if not all(keyword.strip() for keyword in keywords):
            raise ValueError("Keywords cannot be empty or consist of only whitespace")
        return [keyword.strip().lower() for keyword in keywords]

<<<<<<< HEAD
    def _execute_test(self, current_iteration: int, prompt: str, snapshot: BrowserSnapshot, browser_snapshots: List[BrowserSnapshot]) -> bool:
=======
    def _execute_test(
        self,
        current_iteration: int,
        prompt: str,
        snapshot: BrowserSnapshot,
        browser_snapshots: List[BrowserSnapshot]
    ) -> bool:
>>>>>>> 2ffc2e12
        """
        Checks if any of the specified keywords is present in the current snapshot's HTML.
        """
        content = snapshot.current_html.lower()
        return any(keyword in content for keyword in self.keywords)


class CheckEventTest(BaseTaskTest):
    """
    Test class to verify if a specific backend event was emitted.
    """

    type: str = "CheckEventTest"
    event_name: str = Field(..., description="Name of the expected backend event")
    description: str = Field(
        default="Check event",
        description="Description of the test",
    )

<<<<<<< HEAD
    def _execute_test(self, current_iteration: int, prompt: str, snapshot: BrowserSnapshot, browser_snapshots: List[BrowserSnapshot]) -> bool:
=======
    def _execute_test(
        self,
        current_iteration: int,
        prompt: str,
        snapshot: BrowserSnapshot,
        browser_snapshots: List[BrowserSnapshot]
    ) -> bool:
>>>>>>> 2ffc2e12
        """
        Checks for the presence of the specified event name in the current snapshot's backend events.
        """
        return any(event.event_type == self.event_name for event in snapshot.backend_events)


class CheckPageViewEventTest(BaseTaskTest):
    """
    Test class to verify if a specific page view event was logged in the backend.
    """
    type: str = "CheckPageViewEventTest"
    page_view_url: str = Field(..., description="The URL expected to trigger a page view event")
    description: str = Field(
        default="Check page view event",
        description="Description of the test",
    )

<<<<<<< HEAD
    def _execute_test(self, current_iteration: int, prompt: str, snapshot: BrowserSnapshot, browser_snapshots: List[BrowserSnapshot]) -> bool:
=======
    def _execute_test(
        self,
        current_iteration: int,
        prompt: str,
        snapshot: BrowserSnapshot,
        browser_snapshots: List[BrowserSnapshot]
    ) -> bool:
>>>>>>> 2ffc2e12
        """
        Looks for a page view event that has 'url' matching `page_view_url`.
        """
        events = snapshot.backend_events
        return self.page_view_url in [event.data.get("url", "") for event in events if event.data]


class JudgeBaseOnHTML(BaseTaskTest):
    """
    Test class to generate an opinion based on changes in HTML before and after an action.
    """

    type: str = "JudgeBaseOnHTML"
    success_criteria: str = Field(..., description="What should the LLM look for to verify success of the task.")
    description: str = Field(
        default="Judge based on HTML changes",
        description="Description of the test",
    )

    class Config:
        arbitrary_types_allowed = True

    def __init__(self, **data):
        super().__init__(**data)

<<<<<<< HEAD
    def _execute_test(self, current_iteration: int, prompt: str, snapshot: BrowserSnapshot, browser_snapshots: List[BrowserSnapshot]) -> bool:
=======
    def _execute_test(
        self,
        current_iteration: int,
        prompt: str,
        snapshot: BrowserSnapshot,
        browser_snapshots: List[BrowserSnapshot]
    ) -> bool:
>>>>>>> 2ffc2e12
        """
        Retrieves the HTML before this iteration and compares it to the current iteration's HTML.
        Uses an LLM to determine if the task was successfully completed.
        """
        from autoppia_iwa.src.shared.web_utils import clean_html
        # Guard for current_iteration - 1
        if current_iteration == 0:
            return False  # Or handle differently if needed
        html_before = clean_html(browser_snapshots[current_iteration - 1].current_html)
        html_after = clean_html(snapshot.current_html)
        action = str(snapshot.action)
        return self._analyze_htmls(action, html_before, html_after)

    def _analyze_htmls(self, action: str, html_before: str, html_after: str, llm_service: ILLM = Provide[DIContainer.llm_service]) -> bool:
        system_message = (
            "You are a professional web page analyzer. Your task is to determine whether the given task was completed " "with the action given, by analyzing the HTML before and after the action."
        )
        user_message = f"Current action: {action}\nHTML Before:\n{html_before}\n\nHTML After:\n{html_after}"
<<<<<<< HEAD

        payload = [{"role": "system", "content": system_message}, {"role": "user", "content": user_message}]

=======
        payload = [
            {"role": "system", "content": system_message},
            {"role": "user", "content": user_message}
        ]
>>>>>>> 2ffc2e12
        schema_path = Path(PROJECT_BASE_DIR) / "config" / "schemas" / "eval_html_test.json"
        with schema_path.open(encoding="utf-8") as f:
            json_schema = json.load(f)
        result = llm_service.predict(payload, json_format=True, schema=json_schema)
        parsed_result = json.loads(result)
        return parsed_result["task_completed"]


class JudgeBaseOnScreenshot(BaseTaskTest):
    """
    Test class to generate an opinion based on screenshots before and after an action.
    """

    type: str = "JudgeBaseOnScreenshot"
    success_criteria: str = Field(..., description="What should the LLM look for to verify success of the task.")
    description: str = Field(
        default="Judge based on screenshot changes",
        description="Description of the test",
    )

    class Config:
        arbitrary_types_allowed = True

<<<<<<< HEAD
    def _execute_test(self, current_iteration: int, prompt: str, snapshot: BrowserSnapshot, browser_snapshots: List[BrowserSnapshot]) -> bool:
=======
    def _execute_test(
        self,
        current_iteration: int,
        prompt: str,
        snapshot: BrowserSnapshot,
        browser_snapshots: List[BrowserSnapshot]
    ) -> bool:
>>>>>>> 2ffc2e12
        """
        Compares screenshots from the previous iteration and the current iteration to see
        if the task was successfully completed based on visual changes.
        """
        if current_iteration == 0:
            return False  # Or raise an exception if a "previous" screenshot is required
        return self._analyze_screenshots(
            screenshot_before=browser_snapshots[current_iteration].screenshot_before,
            screenshot_after=browser_snapshots[current_iteration].screenshot_after,
        )

    def _analyze_screenshots(self, screenshot_before: str, screenshot_after: str, llm_service: ILLM = Provide[DIContainer.llm_service]) -> bool:
        system_message = (
            "You are a professional web page analyzer. Your task is to determine whether the given task was completed "
            "by analyzing the screenshots before and after the action. Your response must be a JSON object with a single "
            "key 'result' containing either `true` or `false`."
        )
        user_message = f"Task: '{self.success_criteria}'"
        payload = [
            {"role": "system", "content": system_message},
            {
                "role": "user",
                "content": [
                    {"type": "text", "text": user_message},
                    {"type": "image_url", "image_url": {"url": f"data:image/jpeg;base64,{screenshot_before}"}},
                    {"type": "image_url", "image_url": {"url": f"data:image/jpeg;base64,{screenshot_after}"}},
                ],
            },
        ]
        schema_path = Path(PROJECT_BASE_DIR) / "config" / "schemas" / "screenshot_test_schema.json"
        with schema_path.open(encoding="utf-8") as f:
            json_schema = json.load(f)
        result = llm_service.predict(payload, json_format=True, schema=json_schema)
        parsed_result = json.loads(result)
        return parsed_result["result"]<|MERGE_RESOLUTION|>--- conflicted
+++ resolved
@@ -3,8 +3,8 @@
 from pathlib import Path
 from typing import List
 
+from pydantic import BaseModel, Field, field_validator
 from dependency_injector.wiring import Provide
-from pydantic import BaseModel, Field, field_validator
 
 # Updated import for Task
 from autoppia_iwa.config.config import PROJECT_BASE_DIR
@@ -15,7 +15,13 @@
 
 class ITest(ABC):
     @abstractmethod
-    def _execute_test(self, current_iteration: int, prompt: str, snapshot: BrowserSnapshot, browser_snapshots: List[BrowserSnapshot]) -> bool:
+    def _execute_test(
+        self,
+        current_iteration: int,
+        prompt:str,
+        snapshot: BrowserSnapshot,
+        browser_snapshots: List[BrowserSnapshot]
+    ) -> bool:
         """
         Abstract method to implement the specific logic for the test.
 
@@ -37,9 +43,6 @@
     class Config:
         arbitrary_types_allowed = True
 
-<<<<<<< HEAD
-    def execute_test(self, current_iteration: int, prompt: str, snapshot: BrowserSnapshot, browser_snapshots: List[BrowserSnapshot]) -> bool:
-=======
     def execute_test(
         self,
         current_iteration: int,
@@ -47,23 +50,18 @@
         snapshot: BrowserSnapshot,
         browser_snapshots: List[BrowserSnapshot]
     ) -> bool:
->>>>>>> 2ffc2e12
         """
         Entry point for running the test. It calls the internal `_execute_test`.
         """
         return self._execute_test(current_iteration=current_iteration, prompt=prompt, snapshot=snapshot, browser_snapshots=browser_snapshots)
 
-<<<<<<< HEAD
-    def _execute_test(self, current_iteration: int, prompt: str, snapshot: BrowserSnapshot, browser_snapshots: List[BrowserSnapshot]) -> bool:
-=======
-    def _execute_test(
-        self,
-        current_iteration: int,
-        prompt: str,
-        snapshot: BrowserSnapshot,
-        browser_snapshots: List[BrowserSnapshot]
-    ) -> bool:
->>>>>>> 2ffc2e12
+    def _execute_test(
+        self,
+        current_iteration: int,
+        prompt: str,
+        snapshot: BrowserSnapshot,
+        browser_snapshots: List[BrowserSnapshot]
+    ) -> bool:
         """
         Placeholder method to be overridden by subclasses.
         """
@@ -126,7 +124,6 @@
     """
     Test class to verify the current browser URL matches a specified target URL.
     """
-
     type: str = "CheckUrlTest"
     url: str
     description: str = Field(
@@ -134,17 +131,13 @@
         description="Description of the test",
     )
 
-<<<<<<< HEAD
-    def _execute_test(self, current_iteration: int, prompt: str, snapshot: BrowserSnapshot, browser_snapshots: List[BrowserSnapshot]) -> bool:
-=======
-    def _execute_test(
-        self,
-        current_iteration: int,
-        prompt: str,
-        snapshot: BrowserSnapshot,
-        browser_snapshots: List[BrowserSnapshot]
-    ) -> bool:
->>>>>>> 2ffc2e12
+    def _execute_test(
+        self,
+        current_iteration: int,
+        prompt: str,
+        snapshot: BrowserSnapshot,
+        browser_snapshots: List[BrowserSnapshot]
+    ) -> bool:
         """
         Compares the current snapshot URL to the expected `url`.
         """
@@ -155,7 +148,6 @@
     """
     Test class to find specific keywords in the current HTML content.
     """
-
     type: str = "FindInHtmlTest"
     keywords: List[str] = Field(..., description="List of keywords to search for in the HTML")
     description: str = Field(
@@ -170,17 +162,13 @@
             raise ValueError("Keywords cannot be empty or consist of only whitespace")
         return [keyword.strip().lower() for keyword in keywords]
 
-<<<<<<< HEAD
-    def _execute_test(self, current_iteration: int, prompt: str, snapshot: BrowserSnapshot, browser_snapshots: List[BrowserSnapshot]) -> bool:
-=======
-    def _execute_test(
-        self,
-        current_iteration: int,
-        prompt: str,
-        snapshot: BrowserSnapshot,
-        browser_snapshots: List[BrowserSnapshot]
-    ) -> bool:
->>>>>>> 2ffc2e12
+    def _execute_test(
+        self,
+        current_iteration: int,
+        prompt: str,
+        snapshot: BrowserSnapshot,
+        browser_snapshots: List[BrowserSnapshot]
+    ) -> bool:
         """
         Checks if any of the specified keywords is present in the current snapshot's HTML.
         """
@@ -192,7 +180,6 @@
     """
     Test class to verify if a specific backend event was emitted.
     """
-
     type: str = "CheckEventTest"
     event_name: str = Field(..., description="Name of the expected backend event")
     description: str = Field(
@@ -200,17 +187,13 @@
         description="Description of the test",
     )
 
-<<<<<<< HEAD
-    def _execute_test(self, current_iteration: int, prompt: str, snapshot: BrowserSnapshot, browser_snapshots: List[BrowserSnapshot]) -> bool:
-=======
-    def _execute_test(
-        self,
-        current_iteration: int,
-        prompt: str,
-        snapshot: BrowserSnapshot,
-        browser_snapshots: List[BrowserSnapshot]
-    ) -> bool:
->>>>>>> 2ffc2e12
+    def _execute_test(
+        self,
+        current_iteration: int,
+        prompt: str,
+        snapshot: BrowserSnapshot,
+        browser_snapshots: List[BrowserSnapshot]
+    ) -> bool:
         """
         Checks for the presence of the specified event name in the current snapshot's backend events.
         """
@@ -228,17 +211,13 @@
         description="Description of the test",
     )
 
-<<<<<<< HEAD
-    def _execute_test(self, current_iteration: int, prompt: str, snapshot: BrowserSnapshot, browser_snapshots: List[BrowserSnapshot]) -> bool:
-=======
-    def _execute_test(
-        self,
-        current_iteration: int,
-        prompt: str,
-        snapshot: BrowserSnapshot,
-        browser_snapshots: List[BrowserSnapshot]
-    ) -> bool:
->>>>>>> 2ffc2e12
+    def _execute_test(
+        self,
+        current_iteration: int,
+        prompt: str,
+        snapshot: BrowserSnapshot,
+        browser_snapshots: List[BrowserSnapshot]
+    ) -> bool:
         """
         Looks for a page view event that has 'url' matching `page_view_url`.
         """
@@ -250,7 +229,6 @@
     """
     Test class to generate an opinion based on changes in HTML before and after an action.
     """
-
     type: str = "JudgeBaseOnHTML"
     success_criteria: str = Field(..., description="What should the LLM look for to verify success of the task.")
     description: str = Field(
@@ -264,17 +242,13 @@
     def __init__(self, **data):
         super().__init__(**data)
 
-<<<<<<< HEAD
-    def _execute_test(self, current_iteration: int, prompt: str, snapshot: BrowserSnapshot, browser_snapshots: List[BrowserSnapshot]) -> bool:
-=======
-    def _execute_test(
-        self,
-        current_iteration: int,
-        prompt: str,
-        snapshot: BrowserSnapshot,
-        browser_snapshots: List[BrowserSnapshot]
-    ) -> bool:
->>>>>>> 2ffc2e12
+    def _execute_test(
+        self,
+        current_iteration: int,
+        prompt: str,
+        snapshot: BrowserSnapshot,
+        browser_snapshots: List[BrowserSnapshot]
+    ) -> bool:
         """
         Retrieves the HTML before this iteration and compares it to the current iteration's HTML.
         Uses an LLM to determine if the task was successfully completed.
@@ -290,19 +264,14 @@
 
     def _analyze_htmls(self, action: str, html_before: str, html_after: str, llm_service: ILLM = Provide[DIContainer.llm_service]) -> bool:
         system_message = (
-            "You are a professional web page analyzer. Your task is to determine whether the given task was completed " "with the action given, by analyzing the HTML before and after the action."
+            "You are a professional web page analyzer. Your task is to determine whether the given task was completed "
+            "with the action given, by analyzing the HTML before and after the action."
         )
         user_message = f"Current action: {action}\nHTML Before:\n{html_before}\n\nHTML After:\n{html_after}"
-<<<<<<< HEAD
-
-        payload = [{"role": "system", "content": system_message}, {"role": "user", "content": user_message}]
-
-=======
         payload = [
             {"role": "system", "content": system_message},
             {"role": "user", "content": user_message}
         ]
->>>>>>> 2ffc2e12
         schema_path = Path(PROJECT_BASE_DIR) / "config" / "schemas" / "eval_html_test.json"
         with schema_path.open(encoding="utf-8") as f:
             json_schema = json.load(f)
@@ -315,7 +284,6 @@
     """
     Test class to generate an opinion based on screenshots before and after an action.
     """
-
     type: str = "JudgeBaseOnScreenshot"
     success_criteria: str = Field(..., description="What should the LLM look for to verify success of the task.")
     description: str = Field(
@@ -326,17 +294,13 @@
     class Config:
         arbitrary_types_allowed = True
 
-<<<<<<< HEAD
-    def _execute_test(self, current_iteration: int, prompt: str, snapshot: BrowserSnapshot, browser_snapshots: List[BrowserSnapshot]) -> bool:
-=======
-    def _execute_test(
-        self,
-        current_iteration: int,
-        prompt: str,
-        snapshot: BrowserSnapshot,
-        browser_snapshots: List[BrowserSnapshot]
-    ) -> bool:
->>>>>>> 2ffc2e12
+    def _execute_test(
+        self,
+        current_iteration: int,
+        prompt: str,
+        snapshot: BrowserSnapshot,
+        browser_snapshots: List[BrowserSnapshot]
+    ) -> bool:
         """
         Compares screenshots from the previous iteration and the current iteration to see
         if the task was successfully completed based on visual changes.
@@ -362,7 +326,7 @@
                 "content": [
                     {"type": "text", "text": user_message},
                     {"type": "image_url", "image_url": {"url": f"data:image/jpeg;base64,{screenshot_before}"}},
-                    {"type": "image_url", "image_url": {"url": f"data:image/jpeg;base64,{screenshot_after}"}},
+                    {"type": "image_url", "image_url": {"url": f"data:image/jpeg;base64,{screenshot_after}"}}
                 ],
             },
         ]
