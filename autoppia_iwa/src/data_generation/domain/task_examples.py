from autoppia_iwa.src.data_generation.domain.classes import BrowserSpecification
from autoppia_iwa.src.data_generation.domain.tests_classes import CheckEventEmittedTest, CheckPageViewEventTest, FindInHtmlTest
from autoppia_iwa.src.web_agents.classes import Task

TASK_EXAMPLES = [
    Task(
<<<<<<< HEAD
        prompt="Enter your email and password in the respective fields and click the 'Log in' button to authenticate and access your account.",
=======
        id='5bd668de-8c2e-4c53-9a72-6037cbdfb9a0',
        prompt="Fill in the email and password fields in the login form and click the 'Log in' button to attempt logging into the website.",
>>>>>>> 979cd4f0
        url='http://localhost:8000/',
        specifications=BrowserSpecification(viewport_width=1920, viewport_height=1080, screen_width=1920, screen_height=1080, device_pixel_ratio=1.0, scroll_x=0, scroll_y=0, browser_x=0, browser_y=0),
        tests=[
            CheckEventEmittedTest(description='Verify if the backend emitted the specified event', test_type='backend', event_name='login'),
            CheckPageViewEventTest(description='Check if the backend logged a page view event for the specified URL', test_type='backend', page_view_url='/login')
        ],
        relevant_data={
            'Authorization': {
                'email': 'admin@jobsapp.com',
                'password': 'admin123'
            }
        },
        milestones=None,
        web_analysis=None,
<<<<<<< HEAD
        relevant_data={"authorization": {'email': 'employee@employee.com', 'password': 'employee'}},
=======
        html='',
        screenshot=None,
        is_web_real=False
    ),
    Task(
        id='002c8e40-226b-412f-a987-26599b74ae41',
        prompt="Click on the 'About Us' link in the navigation menu to view the company's mission, vision, and team information.",
        url='http://localhost:8000/',
        specifications=BrowserSpecification(viewport_width=1920, viewport_height=1080, screen_width=1920, screen_height=1080, device_pixel_ratio=1.0, scroll_x=0, scroll_y=0, browser_x=0, browser_y=0),
        tests=[
            FindInHtmlTest(description='Find keywords in the current HTML content', test_type='frontend', keywords=['about us', 'mission', 'vision', 'team']),
            CheckPageViewEventTest(description='Check if the backend logged a page view event for the specified URL', test_type='backend', page_view_url='/about/')
        ],
        relevant_data={
            'Authorization': {
                'email': 'admin@jobsapp.com',
                'password': 'admin123'
            }
        },
        milestones=None,
        web_analysis=None,
        html='',
        screenshot=None,
        is_web_real=False
>>>>>>> 979cd4f0
    ),
    # Task(
    #     id='a64ad524-5f79-4dbf-ae1c-9bfbb9d25a25',
    #     prompt='Fill out the job search form by entering a desired position and location, then click the search button to find relevant job listings.',
    #     url='http://localhost:8000/',
    #     specifications=BrowserSpecification(viewport_width=1920, viewport_height=1080, screen_width=1920, screen_height=1080, device_pixel_ratio=1.0, scroll_x=0, scroll_y=0, browser_x=0, browser_y=0),
    #     tests=[
    #         CheckEventEmittedTest(description='Verify if the backend emitted the specified event', test_type='backend', event_name='search'),
    #         FindInHtmlTest(description='Find keywords in the current HTML content', test_type='frontend', keywords=['job search', 'position', 'location', 'featured jobs', 'trending jobs']),
    #         CheckPageViewEventTest(description='Check if the backend logged a page view event for the specified URL', test_type='backend', page_view_url='/search')
    #     ],
    #     relevant_data={
    #         'Authorization': {
    #             'email': 'admin@jobsapp.com',
    #             'password': 'admin123'
    #         }
    #     },
    #     milestones=None,
    #     web_analysis=None,
    #     html='',
    #     screenshot=None,
    #     is_web_real=False
    # ),
    # Task(
    #     id='3852baf6-8f48-46e7-ac97-621a4b8080fa',
    #     prompt="Fill out the contact form by entering your name, email, and message, then click the 'Submit' button to send your message.",
    #     url='http://localhost:8000/',
    #     specifications=BrowserSpecification(viewport_width=1920, viewport_height=1080, screen_width=1920, screen_height=1080, device_pixel_ratio=1.0, scroll_x=0, scroll_y=0, browser_x=0, browser_y=0),
    #     tests=[
    #         CheckEventEmittedTest(description='Verify if the backend emitted the specified event', test_type='backend', event_name='message_sent'),
    #         FindInHtmlTest(description='Find keywords in the current HTML content', test_type='frontend', keywords=['contact us', 'send us a message', 'your name', 'your email', 'your message', 'submit']),
    #         CheckPageViewEventTest(description='Check if the backend logged a page view event for the specified URL', test_type='backend', page_view_url='/contact/')
    #     ],
    #     relevant_data={
    #         'Authorization': {
    #             'email': 'admin@jobsapp.com',
    #             'password': 'admin123'
    #         }
    #     },
    #     milestones=None,
    #     web_analysis=None,
    #     html='',
    #     screenshot=None,
    #     is_web_real=False
    # ),
    # Task(
    #     id='0c9ed488-a266-453d-b4ad-4eb69c3aae8d',
    #     prompt="Fill out the registration form by entering your company name, address, email, and password, then click the 'Register' button to create a new account.",
    #     url='http://localhost:8000/',
    #     specifications=BrowserSpecification(viewport_width=1920, viewport_height=1080, screen_width=1920, screen_height=1080, device_pixel_ratio=1.0, scroll_x=0, scroll_y=0, browser_x=0, browser_y=0),
    #     tests=[
    #         CheckEventEmittedTest(description='Verify if the backend emitted the specified event', test_type='backend', event_name='registration'),
    #         FindInHtmlTest(description='Find keywords in the current HTML content', test_type='frontend', keywords=['thank you', 'registration successful', 'welcome aboard']),
    #         CheckPageViewEventTest(description='Check if the backend logged a page view event for the specified URL', test_type='backend', page_view_url='/employer/register')
    #     ],
    #     relevant_data={
    #         'Authorization': {
    #             'email': 'admin@jobsapp.com',
    #             'password': 'admin123'
    #         }
    #     },
    #     milestones=None,
    #     web_analysis=None,
    #     html='',
    #     screenshot=None,
    #     is_web_real=False
    # ),
    # Task(
    #     id='899bb79c-51c4-4ed9-b54a-a1aadbc7f0c3',
    #     prompt="Fill out the registration form by entering your first name, last name, email, password, confirming the password, selecting your gender, and then click the 'Register' button to create a new account.",
    #     url='http://localhost:8000/',
    #     specifications=BrowserSpecification(viewport_width=1920, viewport_height=1080, screen_width=1920, screen_height=1080, device_pixel_ratio=1.0, scroll_x=0, scroll_y=0, browser_x=0, browser_y=0),
    #     tests=[
    #         CheckEventEmittedTest(description='Verify if the backend emitted the specified event', test_type='backend', event_name='registration'),
    #         FindInHtmlTest(description='Find keywords in the current HTML content', test_type='frontend', keywords=['account', 'new user', 'customer service']),
    #         CheckPageViewEventTest(description='Check if the backend logged a page view event for the specified URL', test_type='backend', page_view_url='/employee/register')
    #     ],
    #     relevant_data={
    #         'Authorization': {
    #             'email': 'admin@jobsapp.com',
    #             'password': 'admin123'
    #         }
    #     },
    #     milestones=None,
    #     web_analysis=None,
    #     html='',
    #     screenshot=None,
    #     is_web_real=False
    # ),
    # Task(
    #     id='6af822df-ea37-42ba-963d-784916791d67',
    #     prompt='Fill out the job search form by entering a profession and location, then click the search button to find relevant job listings.',
    #     url='http://localhost:8000/',
    #     specifications=BrowserSpecification(viewport_width=1920, viewport_height=1080, screen_width=1920, screen_height=1080, device_pixel_ratio=1.0, scroll_x=0, scroll_y=0, browser_x=0, browser_y=0),
    #     tests=[
    #         CheckEventEmittedTest(description='Verify if the backend emitted the specified event', test_type='backend', event_name='search'),
    #         FindInHtmlTest(description='Find keywords in the current HTML content', test_type='frontend', keywords=['job search', 'profession', 'location', 'find jobs'])
    #     ],
    #     relevant_data={
    #         'Authorization': {
    #             'email': 'admin@jobsapp.com',
    #             'password': 'admin123'
    #         }
    #     },
    #     milestones=None,
    #     web_analysis=None,
    #     html='',
    #     screenshot=None,
    #     is_web_real=False
    # )
]<|MERGE_RESOLUTION|>--- conflicted
+++ resolved
@@ -4,12 +4,8 @@
 
 TASK_EXAMPLES = [
     Task(
-<<<<<<< HEAD
-        prompt="Enter your email and password in the respective fields and click the 'Log in' button to authenticate and access your account.",
-=======
         id='5bd668de-8c2e-4c53-9a72-6037cbdfb9a0',
         prompt="Fill in the email and password fields in the login form and click the 'Log in' button to attempt logging into the website.",
->>>>>>> 979cd4f0
         url='http://localhost:8000/',
         specifications=BrowserSpecification(viewport_width=1920, viewport_height=1080, screen_width=1920, screen_height=1080, device_pixel_ratio=1.0, scroll_x=0, scroll_y=0, browser_x=0, browser_y=0),
         tests=[
@@ -24,9 +20,6 @@
         },
         milestones=None,
         web_analysis=None,
-<<<<<<< HEAD
-        relevant_data={"authorization": {'email': 'employee@employee.com', 'password': 'employee'}},
-=======
         html='',
         screenshot=None,
         is_web_real=False
@@ -51,7 +44,6 @@
         html='',
         screenshot=None,
         is_web_real=False
->>>>>>> 979cd4f0
     ),
     # Task(
     #     id='a64ad524-5f79-4dbf-ae1c-9bfbb9d25a25',
