--- conflicted
+++ resolved
@@ -1,14 +1,7 @@
 import json
 from typing import Any, Dict, List
-
+from loguru import logger
 from dependency_injector.wiring import Provide
-<<<<<<< HEAD
-from loguru import logger
-
-from autoppia_iwa.src.data_generation.application.tests.logic.logic_function_generator import TestLogicGenerator
-from autoppia_iwa.src.data_generation.domain.classes import Task
-from autoppia_iwa.src.data_generation.domain.tests_classes import CheckPageViewEventTest, CheckUrlTest
-=======
 import time
 import re
 # LLM & domain imports
@@ -22,26 +15,8 @@
     JudgeBaseOnHTML,
     JudgeBaseOnScreenshot
 )
->>>>>>> d60832f7
 from autoppia_iwa.src.demo_webs.classes import WebProject
-from autoppia_iwa.src.di_container import DIContainer
-
-# LLM & domain imports
-from autoppia_iwa.src.llms.domain.interfaces import ILLM
 from autoppia_iwa.src.shared.web_utils import detect_interactive_elements
-<<<<<<< HEAD
-
-from .prompts import TEST_FILTERING_PROMPT, TEST_GENERATION_PER_CLASS_SYSTEM_PROMPT
-
-
-class TestGenerationPipeline:
-    """A pipeline that:
-    1) Gathers context (HTML, screenshot info, etc.) for each Task.
-    2) Uses LLM to generate appropriate tests for each test class (one LLM request per class).
-    3) Filters the generated tests (optional).
-    4) Instantiates the test objects and adds them to the task.
-    5) (Optionally) generates a logic function for the entire set of tests."""
-=======
 from autoppia_iwa.src.data_generation.application.tests.logic.logic_function_generator import (
     TestLogicGenerator,
 )
@@ -54,7 +29,6 @@
     2) Uses LLM to generate appropriate tests in a single call.
     3) Instantiates the test objects and adds them to the task. 
     4) (Optionally) generates a logic function for the entire set of tests. """
->>>>>>> d60832f7
 
     def __init__(
         self,
@@ -112,17 +86,12 @@
 
                 # STEP 3: Optionally generate a logic function that references these tests
                 if task.tests:
-<<<<<<< HEAD
-                    task.logic_function = await self.logic_generator.generate_logic(task=task, tests=task.tests)
-                    logger.info(f"Generated logic function for task {task.id}")
-=======
                     pass
                     # task.logic_function = await self.logic_generator.generate_logic(
                     #     task=task,
                     #     tests=task.tests
                     # )
                     # logger.info(f"Generated logic function for task {task.id}")
->>>>>>> d60832f7
             except Exception as e:
                 raise e
                 logger.error(f"Failed to generate tests for task={task.id}: {str(e)}")
@@ -145,70 +114,6 @@
         test_class_schemas = {}
         for test_class_name, test_class in self.test_class_map.items():
             try:
-<<<<<<< HEAD
-                # Handle schema safely
-                schema_json = "{}"
-                try:
-                    if hasattr(test_class, 'model_json_schema'):
-                        schema_json = json.dumps(test_class.model_json_schema(), indent=2)
-                    elif hasattr(test_class, 'schema'):
-                        schema_json = json.dumps(test_class.schema(), indent=2)
-                    else:
-                        # Create a basic schema for non-pydantic classes
-                        schema_json = json.dumps(
-                            {
-                                "title": test_class_name,
-                                "type": "object",
-                                "properties": {"type": {"type": "string", "enum": [test_class_name]}, "description": {"type": "string"}},
-                                "required": ["type"],
-                            },
-                            indent=2,
-                        )
-                except Exception as e:
-                    logger.warning(f"Could not get schema for {test_class_name}: {e}")
-                    # Create a basic schema
-                    schema_json = json.dumps(
-                        {"title": test_class_name, "type": "object", "properties": {"type": {"type": "string", "enum": [test_class_name]}, "description": {"type": "string"}}, "required": ["type"]},
-                        indent=2,
-                    )
-
-                # Get extra data for this test class if any
-                extra_data = self.test_class_extra_data.get(test_class_name, "{}")
-
-                # Build the per-class system prompt
-                system_prompt = TEST_GENERATION_PER_CLASS_SYSTEM_PROMPT.format(
-                    test_class_name=test_class_name,
-                    schema_json=schema_json,
-                    task_prompt=task.prompt,
-                    success_criteria=task.success_criteria or "N/A",
-                    truncated_html=cleaned_html,
-                    screenshot_desc=screenshot_desc,
-                    interactive_elements=json.dumps(interactive_elements, indent=2),
-                    domain_analysis=domain_analysis_dict,
-                    extra_data=extra_data,  # Include the extra data in the prompt
-                )
-
-                # Call the LLM
-                response = await self.llm_service.async_predict(messages=[{"role": "system", "content": system_prompt}], json_format=True)
-
-                # Parse the response - Fix for JSON parsing error
-                response_data = None
-                if isinstance(response, str):
-                    try:
-                        # Clean the response string before parsing
-                        cleaned_response = response.strip()
-                        # Check if the response starts and ends with brackets
-                        if not (cleaned_response.startswith('[') and cleaned_response.endswith(']')):
-                            # Try to find valid JSON array within the response
-                            start_idx = cleaned_response.find('[')
-                            end_idx = cleaned_response.rfind(']')
-                            if start_idx != -1 and end_idx != -1 and start_idx < end_idx:
-                                cleaned_response = cleaned_response[start_idx : end_idx + 1]
-                        response_data = json.loads(cleaned_response)
-                    except json.JSONDecodeError:
-                        logger.error(f"Failed to parse LLM response as JSON: {response}")
-                        continue
-=======
                 if hasattr(test_class, 'model_json_schema'):
                     test_class_schemas[test_class_name] = json.dumps(test_class.model_json_schema(), indent=2)
                 elif hasattr(test_class, 'schema'):
@@ -291,38 +196,10 @@
                     # Add an emphasis on proper JSON format in the retry
                     system_prompt += "\n\nIMPORTANT: Return ONLY a valid JSON array of test objects. Each test must have a 'type' field matching one of the provided test classes."
                     time.sleep(self.retry_delay)
->>>>>>> d60832f7
                 else:
                     logger.error(f"All {self.max_retries} attempts failed. Last error: {str(e)}")
                     logger.debug(f"Last response received: {last_response}")
 
-<<<<<<< HEAD
-                if not isinstance(response_data, list):
-                    logger.warning(f"Expected a JSON array for test class {test_class_name}, got: {type(response_data)}")
-                    continue
-
-                if len(response_data) == 0:
-                    # LLM says "not relevant" or no tests
-                    logger.info(f"LLM returned no tests for {test_class_name} on task {task.id}")
-                else:
-                    # We have some test definitions for this class
-                    # Ensure all tests have the correct type
-                    for test in response_data:
-                        if isinstance(test, dict):
-                            # Ensure the type is set correctly
-                            if test.get("type") != test_class_name:
-                                test["type"] = test_class_name
-                                logger.warning(f"Fixed incorrect type in {test_class_name} response")
-                            # Add test_type if needed (for backward compatibility)
-                            if "test_type" not in test:
-                                test["test_type"] = test_class_name
-                    logger.info(f"LLM returned {len(response_data)} tests for {test_class_name} on task {task.id}")
-                    all_tests.extend(response_data)
-            except Exception as e:
-                logger.error(f"Error generating tests for {test_class_name} in task {task.id}: {str(e)}")
-                logger.debug(f"Exception details: {type(e).__name__}, {repr(e)}")
-        return all_tests
-=======
         # All retries failed
         if last_error:
             logger.error(f"Failed to generate tests after {self.max_retries} attempts: {str(last_error)}")
@@ -331,7 +208,6 @@
             logger.error(f"Failed to generate valid tests after {self.max_retries} attempts")
 
         return []
->>>>>>> d60832f7
 
     def _parse_llm_response(self, response: Any) -> List[Dict[str, Any]]:
         """
@@ -390,84 +266,6 @@
             logger.warning(f"Unexpected response type: {type(response)}")
             return []
 
-<<<<<<< HEAD
-        # Step 1: Basic validation to ensure tests have valid types
-        valid_type_tests = []
-        for test_def in raw_tests:
-            # Use either "type" or "test_type" field to determine the test type
-            test_type = test_def.get("type") or test_def.get("test_type")
-            # Skip tests with invalid test types
-            if test_type not in self.test_class_map:
-                logger.warning(f"Skipping test with invalid type: {test_type}")
-                continue
-            valid_type_tests.append(test_def)
-
-        if len(valid_type_tests) <= 1:
-            return valid_type_tests  # No need to filter if we have 0 or 1 test
-
-        # Step 2: Use LLM to decide which tests to keep
-        try:
-            # Create a prompt for the LLM
-            task_prompt = task.prompt
-            success_criteria = task.success_criteria or "N/A"
-
-            # Prepare test data with indices for reference
-            indexed_tests = []
-            for i, test in enumerate(valid_type_tests):
-                indexed_tests.append({"index": i, "test": test})
-
-            # Convert to JSON for the prompt
-            tests_json = json.dumps(indexed_tests, indent=2)
-
-            # Get any extra data needed for filtering
-            extra_data_dict = {}
-            for test_def in valid_type_tests:
-                test_type = test_def.get("type") or test_def.get("test_type")
-                if test_type in self.test_class_extra_data and test_type not in extra_data_dict:
-                    extra_data_dict[test_type] = self.test_class_extra_data[test_type]
-
-            extra_data = json.dumps(extra_data_dict, indent=2)
-
-            # Use simplified prompt for test filtering
-            system_prompt = TEST_FILTERING_PROMPT.format(task_prompt=task_prompt, success_criteria=success_criteria, tests_json=tests_json, extra_data=extra_data)
-
-            # Call the LLM
-            response = await self.llm_service.async_predict(messages=[{"role": "system", "content": system_prompt}], json_format=True)
-
-            # Parse the response
-            decisions = None
-            if isinstance(response, str):
-                try:
-                    decisions = json.loads(response)
-                except json.JSONDecodeError:
-                    logger.error(f"Failed to parse LLM response as JSON: {response}")
-                    return valid_type_tests  # Fall back to keeping all valid tests
-            else:
-                decisions = response
-
-            # Extract test decisions
-            if isinstance(decisions, list):
-                filtered_tests = []
-                for decision in decisions:
-                    if isinstance(decision, dict):
-                        index = decision.get("index")
-                        keep = decision.get("keep")
-                        reason = decision.get("reason", "No reason provided")
-                        if index is not None and isinstance(index, int) and index < len(valid_type_tests):
-                            if keep:
-                                filtered_tests.append(valid_type_tests[index])
-                                logger.info(f"Keeping test {index} ({valid_type_tests[index].get('type')}): {reason}")
-                            else:
-                                logger.info(f"Discarding test {index} ({valid_type_tests[index].get('type')}): {reason}")
-
-                # Make sure we keep at least one test
-                if not filtered_tests and valid_type_tests:
-                    logger.warning("No tests kept after filtering, keeping the first valid test")
-                    filtered_tests.append(valid_type_tests[0])
-
-                logger.info(f"Filtered {len(valid_type_tests)} raw tests down to {len(filtered_tests)} for task {task.id}")
-                return filtered_tests
-=======
         # Ensure we have a list at this point
         if not isinstance(response_data, list):
             logger.warning(f"Expected a JSON array of tests, got: {type(response_data)}")
@@ -482,7 +280,6 @@
                     logger.debug(f"Validated test of type {test_type}")
                 else:
                     logger.warning(f"Test has invalid type: {test_type}")
->>>>>>> d60832f7
             else:
                 logger.warning(f"Test is not a dictionary: {test}")
 
