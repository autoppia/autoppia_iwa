--- conflicted
+++ resolved
@@ -4,17 +4,9 @@
 from typing import Any, Dict, List
 
 from dependency_injector.wiring import Provide
-<<<<<<< HEAD
-import time
-import re
-# LLM & domain imports
-from autoppia_iwa.src.llms.domain.interfaces import ILLM
-from autoppia_iwa.src.di_container import DIContainer
-=======
 from loguru import logger
 
 from autoppia_iwa.src.data_generation.application.tests.logic.logic_function_generator import TestLogicGenerator
->>>>>>> aa09edb0
 from autoppia_iwa.src.data_generation.domain.classes import Task
 from autoppia_iwa.src.data_generation.domain.tests_classes import CheckEventTest, CheckUrlTest, FindInHtmlTest, JudgeBaseOnHTML, JudgeBaseOnScreenshot
 from autoppia_iwa.src.demo_webs.classes import WebProject
@@ -112,11 +104,7 @@
         cleaned_html = task.clean_html[: self.truncate_html_chars] if task.clean_html else ""
         screenshot_desc = task.screenshot_description or ""
         interactive_elements = detect_interactive_elements(cleaned_html)
-<<<<<<< HEAD
-        domain_analysis = self.web_project.domain_analysis
-=======
         # domain_analysis = self.web_project.domain_analysis
->>>>>>> aa09edb0
 
         # Prepare schemas for all test classes
         test_class_schemas = {}
@@ -149,14 +137,7 @@
             screenshot_desc=screenshot_desc,
             interactive_elements=json.dumps(interactive_elements, indent=2),
             events=self.web_project.events,
-<<<<<<< HEAD
-            test_classes_info="\n\n".join([
-                f"### {test_class_name}\n{schema}\n{self.test_class_extra_data.get(test_class_name, '')}" 
-                for test_class_name, schema in test_class_schemas.items()
-            ])
-=======
             test_classes_info="\n\n".join([f"### {test_class_name}\n{schema}\n{self.test_class_extra_data.get(test_class_name, '')}" for test_class_name, schema in test_class_schemas.items()]),
->>>>>>> aa09edb0
         )
 
         # Implement retry logic for LLM calls and JSON parsing
