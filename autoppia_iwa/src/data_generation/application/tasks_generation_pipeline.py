# file: task_generation_pipeline.py

import random
from datetime import datetime
from typing import List

from dependency_injector.wiring import Provide
from loguru import logger
<<<<<<< HEAD
from autoppia_iwa.src.demo_webs.classes import WebProject
from autoppia_iwa.src.data_generation.domain.classes import Task, TaskGenerationConfig
from autoppia_iwa.src.web_analysis.domain.analysis_classes import DomainAnalysis
from autoppia_iwa.src.shared.infrastructure.databases.base_mongo_repository import BaseMongoRepository
from autoppia_iwa.src.llms.domain.interfaces import ILLM
=======

>>>>>>> aa09edb0
from autoppia_iwa.src.data_generation.application.tasks.local.local_task_generation import LocalTaskGenerationPipeline
from autoppia_iwa.src.data_generation.application.tests.test_generation_pipeline import TestGenerationPipeline
from autoppia_iwa.src.data_generation.domain.classes import Task, TaskGenerationConfig
from autoppia_iwa.src.demo_webs.classes import WebProject
from autoppia_iwa.src.di_container import DIContainer
<<<<<<< HEAD
from autoppia_iwa.src.data_generation.application.tests.test_generation_pipeline import TestGenerationPipeline
=======
from autoppia_iwa.src.llms.domain.interfaces import ILLM
from autoppia_iwa.src.shared.infrastructure.databases.base_mongo_repository import BaseMongoRepository
from autoppia_iwa.src.web_analysis.domain.analysis_classes import DomainAnalysis
>>>>>>> aa09edb0


class TaskGenerationPipeline:
    def __init__(
        self,
        web_project: WebProject,
        config: TaskGenerationConfig,
        synthetic_task_repository: BaseMongoRepository = Provide[DIContainer.synthetic_task_repository],
        llm_service: ILLM = Provide[DIContainer.llm_service],
    ):
        self.web_project = web_project
        self.task_config = config
        self.synthetic_task_repository = synthetic_task_repository
        self.llm_service = llm_service
        self.local_pipeline = LocalTaskGenerationPipeline(web_project=web_project)

    async def generate_tasks_for_url(self, url: str) -> List[Task]:
        logger.info("Processing page: {}", url)
        tasks = await self.local_pipeline.generate(url)
        logger.debug("Generated {} local tasks for page: {}", len(tasks), url)
        return tasks

    async def generate(self) -> List[Task]:
        start_time = datetime.now()
        all_tasks: List[Task] = []
        logger.info("Starting task generation pipeline")
<<<<<<< HEAD
=======
        all_tasks = []

>>>>>>> aa09edb0
        try:
            domain_analysis: DomainAnalysis = self.web_project.domain_analysis
            if not domain_analysis:
                raise ValueError("No domain analysis found in WebProject")

            logger.info("Domain analysis found, processing {} page analyses", len(domain_analysis.page_analyses))

<<<<<<< HEAD
            # Randomly select page analyses instead of sequential processing
            import random

            available_pages = domain_analysis.page_analyses.copy()
=======
            # Select pages based on configuration
            selected_pages = domain_analysis.page_analyses
>>>>>>> aa09edb0
            if self.task_config.random_urls:
                random.shuffle(selected_pages)

<<<<<<< HEAD
            # Take only the number specified in the configuration
            selected_pages = available_pages[: self.task_config.num_or_urls]
=======
            selected_pages = selected_pages[: self.task_config.num_or_urls]
>>>>>>> aa09edb0

            # Generate local tasks for each page
            for page_info in selected_pages:
                url = page_info.page_url
                local_tasks = await self.generate_tasks_for_url(url)
                all_tasks.extend(local_tasks[: self.task_config.prompts_per_url])

            # Additional global tasks can be added here if needed
            if self.task_config.save_task_in_db:
<<<<<<< HEAD
                for t in all_tasks:
                    self.synthetic_task_repository.save(t.model_dump())
                    logger.info("Task saved to DB: {}", t)
=======
                for task in all_tasks:
                    self.synthetic_task_repository.save(task.model_dump())
                    logger.info("Task saved to DB: {}", task)
>>>>>>> aa09edb0

            # Add tests to tasks
            test_pipeline = TestGenerationPipeline(web_project=self.web_project)
<<<<<<< HEAD
            tasks = await test_pipeline.add_tests_to_tasks(all_tasks)
=======
            tasks_with_tests = await test_pipeline.add_tests_to_tasks(all_tasks)

            # Filter out tasks without tests
            tasks_with_tests = [task for task in tasks_with_tests if task.tests]

            total_time = (datetime.now() - start_time).total_seconds()
            logger.info("Task generation completed in {:.2f} seconds", total_time)
>>>>>>> aa09edb0

            return tasks_with_tests

        except Exception as e:
            logger.exception("Task generation failed: {}", e)
            return []<|MERGE_RESOLUTION|>--- conflicted
+++ resolved
@@ -6,27 +6,15 @@
 
 from dependency_injector.wiring import Provide
 from loguru import logger
-<<<<<<< HEAD
-from autoppia_iwa.src.demo_webs.classes import WebProject
-from autoppia_iwa.src.data_generation.domain.classes import Task, TaskGenerationConfig
-from autoppia_iwa.src.web_analysis.domain.analysis_classes import DomainAnalysis
-from autoppia_iwa.src.shared.infrastructure.databases.base_mongo_repository import BaseMongoRepository
-from autoppia_iwa.src.llms.domain.interfaces import ILLM
-=======
 
->>>>>>> aa09edb0
 from autoppia_iwa.src.data_generation.application.tasks.local.local_task_generation import LocalTaskGenerationPipeline
 from autoppia_iwa.src.data_generation.application.tests.test_generation_pipeline import TestGenerationPipeline
 from autoppia_iwa.src.data_generation.domain.classes import Task, TaskGenerationConfig
 from autoppia_iwa.src.demo_webs.classes import WebProject
 from autoppia_iwa.src.di_container import DIContainer
-<<<<<<< HEAD
-from autoppia_iwa.src.data_generation.application.tests.test_generation_pipeline import TestGenerationPipeline
-=======
 from autoppia_iwa.src.llms.domain.interfaces import ILLM
 from autoppia_iwa.src.shared.infrastructure.databases.base_mongo_repository import BaseMongoRepository
 from autoppia_iwa.src.web_analysis.domain.analysis_classes import DomainAnalysis
->>>>>>> aa09edb0
 
 
 class TaskGenerationPipeline:
@@ -51,13 +39,9 @@
 
     async def generate(self) -> List[Task]:
         start_time = datetime.now()
-        all_tasks: List[Task] = []
         logger.info("Starting task generation pipeline")
-<<<<<<< HEAD
-=======
         all_tasks = []
 
->>>>>>> aa09edb0
         try:
             domain_analysis: DomainAnalysis = self.web_project.domain_analysis
             if not domain_analysis:
@@ -65,24 +49,12 @@
 
             logger.info("Domain analysis found, processing {} page analyses", len(domain_analysis.page_analyses))
 
-<<<<<<< HEAD
-            # Randomly select page analyses instead of sequential processing
-            import random
-
-            available_pages = domain_analysis.page_analyses.copy()
-=======
             # Select pages based on configuration
             selected_pages = domain_analysis.page_analyses
->>>>>>> aa09edb0
             if self.task_config.random_urls:
                 random.shuffle(selected_pages)
 
-<<<<<<< HEAD
-            # Take only the number specified in the configuration
-            selected_pages = available_pages[: self.task_config.num_or_urls]
-=======
             selected_pages = selected_pages[: self.task_config.num_or_urls]
->>>>>>> aa09edb0
 
             # Generate local tasks for each page
             for page_info in selected_pages:
@@ -92,21 +64,12 @@
 
             # Additional global tasks can be added here if needed
             if self.task_config.save_task_in_db:
-<<<<<<< HEAD
-                for t in all_tasks:
-                    self.synthetic_task_repository.save(t.model_dump())
-                    logger.info("Task saved to DB: {}", t)
-=======
                 for task in all_tasks:
                     self.synthetic_task_repository.save(task.model_dump())
                     logger.info("Task saved to DB: {}", task)
->>>>>>> aa09edb0
 
             # Add tests to tasks
             test_pipeline = TestGenerationPipeline(web_project=self.web_project)
-<<<<<<< HEAD
-            tasks = await test_pipeline.add_tests_to_tasks(all_tasks)
-=======
             tasks_with_tests = await test_pipeline.add_tests_to_tasks(all_tasks)
 
             # Filter out tasks without tests
@@ -114,7 +77,6 @@
 
             total_time = (datetime.now() - start_time).total_seconds()
             logger.info("Task generation completed in {:.2f} seconds", total_time)
->>>>>>> aa09edb0
 
             return tasks_with_tests
 
