# file: task_generation_pipeline.py

import traceback
from datetime import datetime
from typing import List

from dependency_injector.wiring import Provide
from loguru import logger
<<<<<<< HEAD

=======
from autoppia_iwa.src.demo_webs.classes import WebProject
from autoppia_iwa.src.data_generation.domain.classes import Task, TaskGenerationConfig, TasksGenerationOutput
from autoppia_iwa.src.web_analysis.domain.analysis_classes import DomainAnalysis
from autoppia_iwa.src.shared.infrastructure.databases.base_mongo_repository import BaseMongoRepository
from autoppia_iwa.src.llms.domain.interfaces import ILLM
>>>>>>> 2ffc2e12
from autoppia_iwa.src.data_generation.application.tasks.local.local_task_generation import LocalTaskGenerationPipeline
from autoppia_iwa.src.data_generation.application.tests.test_generation_pipeline import TestGenerationPipeline
from autoppia_iwa.src.data_generation.domain.classes import Task, TaskGenerationConfig, TasksGenerationOutput
from autoppia_iwa.src.demo_webs.classes import WebProject
from autoppia_iwa.src.di_container import DIContainer
from autoppia_iwa.src.llms.domain.interfaces import ILLM
from autoppia_iwa.src.shared.infrastructure.databases.base_mongo_repository import BaseMongoRepository
from autoppia_iwa.src.web_analysis.domain.analysis_classes import DomainAnalysis


class TaskGenerationPipeline:
    def __init__(
        self,
        web_project: WebProject,
        config: TaskGenerationConfig,
        synthetic_task_repository: BaseMongoRepository = Provide[DIContainer.synthetic_task_repository],
        llm_service: ILLM = Provide[DIContainer.llm_service],
    ):
        self.web_project: WebProject = web_project
        self.task_config: TaskGenerationConfig = config
        self.synthetic_task_repository = synthetic_task_repository
        self.llm_service: ILLM = llm_service
        self.local_pipeline = LocalTaskGenerationPipeline(web_project=web_project)

    async def generate_tasks_for_url(self, url: str) -> List[Task]:
        logger.info("Processing page: {}", url)
        local_tasks = await self.local_pipeline.generate(url)
        logger.debug("Generated {} local tasks for page: {}", len(local_tasks), url)
        return local_tasks

    async def generate(self) -> TasksGenerationOutput:
        start_time = datetime.now()
        output = TasksGenerationOutput(tasks=[], total_phase_time=0.0)
        logger.info("Starting task generation pipeline")

        try:
            domain_analysis: DomainAnalysis = self.web_project.domain_analysis
            if not domain_analysis:
                raise ValueError("No domain analysis found in WebProject")

            logger.info("Domain analysis found, processing {} page analyses", len(domain_analysis.page_analyses))
            all_tasks: List[Task] = []

            # Randomly select page analyses instead of sequential processing
            import random

            available_pages = domain_analysis.page_analyses.copy()
            random.shuffle(available_pages)

            # Take only the number specified in the configuration
            selected_pages = available_pages[: self.task_config.num_or_urls]

            # Generate local tasks for each randomly selected page
            for page_info in selected_pages:
                url = page_info.page_url
                local_tasks = await self.generate_tasks_for_url(url)
                all_tasks.extend(local_tasks)

            # Additional global tasks can be added here if needed
            for t in all_tasks:
                if self.task_config.save_task_in_db:
                    self.synthetic_task_repository.save(t.model_dump())
                    logger.info("Task saved to DB: {}", t)
                output.tasks.append(t)

            test_pipeline = TestGenerationPipeline(llm_service=self.llm_service, web_project=self.web_project)
            output.tasks = await test_pipeline.add_tests_to_tasks(output.tasks)

            output.total_phase_time = (datetime.now() - start_time).total_seconds()
            logger.info("Task generation completed in {} seconds", output.total_phase_time)
        except Exception as e:
            logger.error("Task generation failed: {} \n{}", e, traceback.format_exc())
        return output<|MERGE_RESOLUTION|>--- conflicted
+++ resolved
@@ -3,26 +3,17 @@
 import traceback
 from datetime import datetime
 from typing import List
-
 from dependency_injector.wiring import Provide
 from loguru import logger
-<<<<<<< HEAD
-
-=======
 from autoppia_iwa.src.demo_webs.classes import WebProject
 from autoppia_iwa.src.data_generation.domain.classes import Task, TaskGenerationConfig, TasksGenerationOutput
 from autoppia_iwa.src.web_analysis.domain.analysis_classes import DomainAnalysis
 from autoppia_iwa.src.shared.infrastructure.databases.base_mongo_repository import BaseMongoRepository
 from autoppia_iwa.src.llms.domain.interfaces import ILLM
->>>>>>> 2ffc2e12
 from autoppia_iwa.src.data_generation.application.tasks.local.local_task_generation import LocalTaskGenerationPipeline
-from autoppia_iwa.src.data_generation.application.tests.test_generation_pipeline import TestGenerationPipeline
-from autoppia_iwa.src.data_generation.domain.classes import Task, TaskGenerationConfig, TasksGenerationOutput
-from autoppia_iwa.src.demo_webs.classes import WebProject
 from autoppia_iwa.src.di_container import DIContainer
-from autoppia_iwa.src.llms.domain.interfaces import ILLM
-from autoppia_iwa.src.shared.infrastructure.databases.base_mongo_repository import BaseMongoRepository
-from autoppia_iwa.src.web_analysis.domain.analysis_classes import DomainAnalysis
+from autoppia_iwa.src.data_generation.application.tests.test_generation_pipeline import (
+    TestGenerationPipeline)
 
 
 class TaskGenerationPipeline:
@@ -31,7 +22,7 @@
         web_project: WebProject,
         config: TaskGenerationConfig,
         synthetic_task_repository: BaseMongoRepository = Provide[DIContainer.synthetic_task_repository],
-        llm_service: ILLM = Provide[DIContainer.llm_service],
+        llm_service: ILLM = Provide[DIContainer.llm_service]
     ):
         self.web_project: WebProject = web_project
         self.task_config: TaskGenerationConfig = config
@@ -60,12 +51,11 @@
 
             # Randomly select page analyses instead of sequential processing
             import random
-
             available_pages = domain_analysis.page_analyses.copy()
             random.shuffle(available_pages)
 
             # Take only the number specified in the configuration
-            selected_pages = available_pages[: self.task_config.num_or_urls]
+            selected_pages = available_pages[:self.task_config.num_or_urls]
 
             # Generate local tasks for each randomly selected page
             for page_info in selected_pages:
