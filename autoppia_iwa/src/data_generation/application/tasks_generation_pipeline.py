import random
from datetime import datetime

from dependency_injector.wiring import Provide
from loguru import logger

from autoppia_iwa.src.data_generation.application.tasks.globals.global_task_generation import GlobalTaskGenerationPipeline
from autoppia_iwa.src.data_generation.application.tasks.globals.tests.test_generation_pipeline import GlobalTestGenerationPipeline
from autoppia_iwa.src.data_generation.application.tasks.local.local_task_generation import LocalTaskGenerationPipeline
from autoppia_iwa.src.data_generation.application.tasks.local.tests.test_generation_pipeline import LocalTestGenerationPipeline
from autoppia_iwa.src.data_generation.domain.classes import Task, TaskGenerationConfig
from autoppia_iwa.src.demo_webs.classes import WebProject
from autoppia_iwa.src.di_container import DIContainer
from autoppia_iwa.src.llms.domain.interfaces import ILLM


class TaskGenerationPipeline:
    def __init__(
        self,
        web_project: WebProject,
        config: TaskGenerationConfig,
        llm_service: ILLM = Provide[DIContainer.llm_service],
    ):
        self.web_project = web_project
        self.task_config = config
        self.llm_service = llm_service

        # Initialize pipelines
        self.local_pipeline = LocalTaskGenerationPipeline(web_project=web_project)
        self.global_pipeline = GlobalTaskGenerationPipeline(web_project=web_project, llm_service=llm_service)
        self.local_test_pipeline = LocalTestGenerationPipeline(web_project=web_project)
        self.global_test_pipeline = GlobalTestGenerationPipeline()

    async def generate(self) -> list[Task]:
        """
        Main method to generate tasks for the web project.
        Delegates URL handling to the specific pipelines.

        Returns:
            List of Task objects with added tests
        """
        start_time = datetime.now()
        logger.info("Starting combined task generation pipeline")
        all_tasks = []

        try:
            # 1) Generate local tasks if configured
            if self.task_config.generate_local_tasks:
                # We generate 15 prompts for each url
                logger.info("Generating local tasks")
                local_tasks = await self.local_pipeline.generate(number_of_prompts_per_url=3, max_urls=5, random_urls=True)
                logger.info(f"Generated {len(local_tasks)} local tasks")

                # Add tests to tasks
                local_tasks_with_tests = await self.local_test_pipeline.add_tests_to_tasks(local_tasks)
                all_tasks.extend(local_tasks_with_tests)

            # 2) Generate global tasks if configured
            if self.task_config.generate_global_tasks:
                logger.info("Generating global tasks")
                global_tasks = await self.global_pipeline.generate(prompts_per_use_case=self.task_config.prompts_per_use_case, num_use_cases=self.task_config.num_use_cases)

                logger.info(f"Generated {len(global_tasks)} global tasks")

                # Add tests to tasks
                global_tasks_with_tests = await self.global_test_pipeline.add_tests_to_tasks(global_tasks)
                all_tasks.extend(global_tasks_with_tests)

                for task in global_tasks_with_tests:
                    print("Prompt: ", task.prompt)
                    for _i, _test in enumerate(task.tests):
                        print(f"Test: {_i}")
                        from pprint import pprint

                        pprint(_test.model_dump())
<<<<<<< HEAD
                        # pass
=======
                #         pass
>>>>>>> 897986a6

            # Apply final task limit if configured
            if self.task_config.final_task_limit and len(all_tasks) > self.task_config.final_task_limit:
                random.shuffle(all_tasks)
                all_tasks = all_tasks[: self.task_config.final_task_limit]
                logger.info(f"Applied final task limit: {len(all_tasks)} tasks")

            # Log completion
            total_time = (datetime.now() - start_time).total_seconds()
            logger.info(f"Task generation completed in {total_time:.2f} seconds. Generated {len(all_tasks)} tasks.")
            return all_tasks

        except Exception as e:
            logger.exception(f"Task generation failed: {e}")
            return []<|MERGE_RESOLUTION|>--- conflicted
+++ resolved
@@ -73,11 +73,7 @@
                         from pprint import pprint
 
                         pprint(_test.model_dump())
-<<<<<<< HEAD
-                        # pass
-=======
                 #         pass
->>>>>>> 897986a6
 
             # Apply final task limit if configured
             if self.task_config.final_task_limit and len(all_tasks) > self.task_config.final_task_limit:
