--- conflicted
+++ resolved
@@ -60,15 +60,11 @@
         self.test_class_extra_data = {
             "CheckUrlTest": "Use this CheckUrlTest test for changes in the url. Very useful to check navigation or where the agent is.",
             "FindInHtmlTest": "Use this FindInHtmlTest test to check for strings that you expect to appear after the task is completed. very useful for tasks that trigger UI updates",
-<<<<<<< HEAD
-            "CheckEventTest": "For CheckEventTest pls select event_type from this List of allowed event names: " + json.dumps([event.__name__ for event in web_project.events]),
+            "CheckEventTest": "For CheckEventTest pls select event_name from this List of allowed event names: " + json.dumps([event.__name__ for event in web_project.events]),
             "JudgeBaseOnHTML": "Use this JudgeBaseOnHTML test to evaluate whether a task was successfully completed based on HTML changes before and after an action. "
             "Best for verifying interactions that modify page structure.",
             "JudgeBaseOnScreenshot": "Use this JudgeBaseOnScreenshot test to evaluate whether a task was successfully completed based on screenshot comparisons. "
             "Best for visual verification tasks where UI changes occur but HTML modifications might be minimal.",
-=======
-            "CheckEventTest": "For CheckEventTest pls select event_name from this List of allowed event names: " + json.dumps([event.__name__ for event in web_project.events]),
->>>>>>> 7b87729b
         }
 
     async def add_tests_to_tasks(self, tasks: List[Task]) -> List[Task]:
