import json
<<<<<<< HEAD
from typing import Dict, List

from dependency_injector.wiring import Provide
from PIL import Image
from pydantic import ValidationError

from autoppia_iwa.src.data_generation.application.tasks.local.prompts import (
    LOCAL_TASKS_CONTEXT_PROMPT,
    PHASE1_GENERATION_SYSTEM_PROMPT,
    PHASE2_CONCEPT_FILTER_PROMPT,
    PHASE2_FEASIBILITY_FILTER_PROMPT,
    PHASE2_SUCCESS_CRITERIA_FILTER_PROMPT,
)
from autoppia_iwa.src.data_generation.domain.classes import BrowserSpecification, Task
from autoppia_iwa.src.demo_webs.classes import WebProject
from autoppia_iwa.src.di_container import DIContainer
from autoppia_iwa.src.llms.domain.interfaces import ILLM
from autoppia_iwa.src.shared.utils import transform_image_into_base64
from autoppia_iwa.src.shared.web_utils import detect_interactive_elements, get_html_and_screenshot

from .schemas import DraftTaskList, FilterTaskList
=======
from typing import List, Dict, Any
from pydantic import ValidationError
import asyncio
import logging
from autoppia_iwa.src.data_generation.domain.classes import Task, BrowserSpecification
from autoppia_iwa.src.llms.domain.interfaces import ILLM
from autoppia_iwa.src.shared.web_utils import get_html_and_screenshot, detect_interactive_elements
from autoppia_iwa.src.shared.utils import transform_image_into_base64
from autoppia_iwa.src.data_generation.application.tasks.local.prompts import PHASE1_GENERATION_SYSTEM_PROMPT
from autoppia_iwa.src.di_container import DIContainer
from .schemas import DraftTaskList
from autoppia_iwa.src.demo_webs.classes import WebProject
import random

# Set up logging
logger = logging.getLogger(__name__)
>>>>>>> d60832f7


class LocalTaskGenerationPipeline:
    def __init__(self, web_project: WebProject, llm_service: "ILLM" = Provide[DIContainer.llm_service]):
        self.web_project: WebProject = web_project
        self.llm_service: ILLM = llm_service
        self.max_retries: int = 3  # Maximum number of retries for LLM calls
        self.retry_delay: float = 0.1  # Delay between retries in seconds

    async def generate(self, page_url: str) -> List["Task"]:
        # Fetch the HTML and screenshot
        html, clean_html, screenshot, screenshot_desc = await get_html_and_screenshot(page_url)
        interactive_elems = detect_interactive_elements(clean_html)

        # Phase 1: Draft generation
<<<<<<< HEAD
        draft_list = await self._phase1_generate_draft_tasks(clean_html, screenshot_desc, interactive_elems)

        # Phase 2: Three successive filters
        feasible_list = await self._phase2_filter(draft_list, PHASE2_FEASIBILITY_FILTER_PROMPT, clean_html, screenshot_desc, interactive_elems)
        success_list = await self._phase2_filter(feasible_list, PHASE2_SUCCESS_CRITERIA_FILTER_PROMPT, clean_html, screenshot_desc, interactive_elems)
        concept_list = await self._phase2_filter(success_list, PHASE2_CONCEPT_FILTER_PROMPT, clean_html, screenshot_desc, interactive_elems)
=======
        draft_list = await self._phase1_generate_draft_tasks(page_url, clean_html, screenshot_desc, interactive_elems)
>>>>>>> d60832f7

        # Construct final tasks
        final_tasks = [
            self._assemble_task(
                web_project_id=self.web_project.id,
                url=self.web_project.frontend_url,
                prompt=item.get("prompt", ""),
                html=html,
                clean_html=clean_html,
                screenshot=screenshot,
                screenshot_desc=screenshot_desc,
                success_criteria=item.get("success_criteria", ""),
                relevant_data=self.web_project.relevant_data,
            )
            for item in draft_list
        ]

<<<<<<< HEAD
    async def _phase1_generate_draft_tasks(self, html_text: str, screenshot_text: str, interactive_elems: Dict) -> List[dict]:
=======
        def shuffle_tasks(final_tasks):
            random.shuffle(final_tasks)
            return final_tasks

        return shuffle_tasks(final_tasks)

    async def _phase1_generate_draft_tasks(self, current_url: str, html_text: str, screenshot_text: str, interactive_elems: Dict) -> List[dict]:
>>>>>>> d60832f7
        """
        Phase 1: Generate a draft list of tasks based on the system prompt + user context.
        With retry mechanism for handling invalid JSON responses.
        """
        # Combine local prompts
        number_of_prompts = 15
        system_prompt = PHASE1_GENERATION_SYSTEM_PROMPT.replace("{number_of_prompts}", f"{number_of_prompts}")

        # User message with truncated HTML + screenshot text + interactive elements
<<<<<<< HEAD
        user_msg = f"clean_html:\n{html_text[:1500]}\n\n" f"screenshot_description:\n{screenshot_text}\n\n" f"interactive_elements:\n{json.dumps(interactive_elems, indent=2)}"

        # JSON schema for the response
        schema = {"type": "array", "items": {"type": "object", "properties": {"prompt": {"type": "string"}, "success_criteria": {"type": "string"}}, "required": ["prompt"]}}

        try:
            # Request the LLM to generate tasks (in JSON format)
            resp_text = await self.llm_service.async_predict(messages=[{"role": "system", "content": system_prompt}, {"role": "user", "content": user_msg}], json_format=True, schema=schema)
=======
        user_msg = (
            f"Current url:\n{current_url}\n\n"
            f"clean_html:\n{html_text[:1500]}\n\n"
            f"screenshot_description:\n{screenshot_text}\n\n"
            f"interactive_elements:\n{json.dumps(interactive_elems, indent=2)}"
        )

        # Implement retry logic
        for attempt in range(self.max_retries):
            try:
                messages = [{"role": "system", "content": system_prompt}, {"role": "user", "content": user_msg}]
                # Request the LLM to generate tasks (in JSON format)
                resp_text = await self.llm_service.async_predict(messages=messages, json_format=True)

                # Try to parse the response
                validated_tasks = await self._parse_llm_response(resp_text)
                if validated_tasks:
                    logger.info(f"Successfully generated tasks for {current_url} on attempt {attempt + 1}")
                    for task in validated_tasks:
                        logger.debug(f"Generated task: {task}")
                    return validated_tasks

                # If we couldn't parse the response, log and retry
                logger.warning(f"Attempt {attempt + 1}: Failed to parse LLM response, retrying...")
                if attempt < self.max_retries - 1:
                    await asyncio.sleep(self.retry_delay * (attempt + 1))  # Exponential backoff

            except Exception as e:
                logger.error(f"Attempt {attempt + 1}: Error during LLM prediction: {str(e)}")
                if attempt < self.max_retries - 1:
                    await asyncio.sleep(self.retry_delay * (attempt + 1))

        # If all retries failed, return an empty list
        logger.error(f"All {self.max_retries} attempts failed for {current_url}")
        return []

    async def _parse_llm_response(self, resp_text: str) -> List[dict]:
        """Helper method to parse and validate the LLM response."""
        try:
            # Clean up response text if it's wrapped in Markdown code blocks
            # This handles cases like: '```json\n[...]\n```'
            cleaned_text = resp_text
            if resp_text.strip().startswith("'```") or resp_text.strip().startswith("```"):
                # Extract content between markdown code blocks
                import re

                code_block_pattern = r'```(?:json)?\n([\s\S]*?)\n```'
                matches = re.search(code_block_pattern, resp_text)
                if matches:
                    cleaned_text = matches.group(1)
                else:
                    # If regex doesn't match but we know it starts with backticks,
                    # try a simpler approach
                    lines = resp_text.strip().split('\n')
                    if lines[0].startswith("'```") or lines[0].startswith("```"):
                        # Remove first and last lines if they contain backticks
                        cleaned_text = '\n'.join(lines[1:-1] if lines[-1].endswith("```") else lines[1:])

            # Now try to parse the cleaned JSON
            data = json.loads(cleaned_text)

            # Handle the case where data is directly a list of tasks
            if isinstance(data, list) and all(isinstance(item, dict) and "prompt" in item for item in data):
                validated_tasks = []
                for item in data:
                    validated_tasks.append({"prompt": item.get("prompt", ""), "success_criteria": item.get("success_criteria", "")})
                return validated_tasks
>>>>>>> d60832f7

            # Handle different possible JSON structures
            if isinstance(data, dict):
                # If there's a 'tasks' or 'result' key containing the actual list
                if 'tasks' in data and isinstance(data['tasks'], list):
                    data = data['tasks']
                elif 'result' in data and isinstance(data['result'], list):
                    data = data['result']
                # Or if it has the JSON schema structure
                elif data.get("type") == "array" and "items" in data:
                    data = data["items"]
                # Fallback: wrap non-list data in a list if it's a dict with a prompt
                elif "prompt" in data:
                    data = [data]
                else:
                    logger.warning(f"Unexpected JSON structure: {data}")
                    return []

            # Ensure data is a list at this point
            if not isinstance(data, list):
                logger.warning(f"Expected list but got {type(data)}")
                return []

            # Validate the data using Pydantic
            try:
                draft_list = DraftTaskList.model_validate(data)
                validated_tasks = []
                for item in draft_list.root:
                    validated_tasks.append({"prompt": item.prompt, "success_criteria": item.success_criteria or ""})
                return validated_tasks
            except ValidationError as ve:
<<<<<<< HEAD
                print(f"Pydantic validation error (Phase 1): {ve}")
                return []
        except Exception as e:
            print(f"Error processing draft tasks: {e}")
            return []

    async def _phase2_filter(self, tasks: List[dict], filter_prompt: str, html_text: str, screenshot_text: str, interactive_elems: Dict) -> List[dict]:
        """
        Phase 2: Filter out tasks in 3 steps (feasibility, success criteria, concept).
        Each step uses a system prompt and the current tasks as the user context.
        The LLM is expected to respond with an array of objects,
        each specifying "decision" (keep|discard), "prompt", and "success_criteria".
        """
        if not tasks:
            return []

        # Convert the current list of tasks to JSON
        tasks_json = json.dumps(tasks, indent=2)

        # Combine the system prompt
        system_prompt = LOCAL_TASKS_CONTEXT_PROMPT + filter_prompt

        # The user message provides the truncated HTML, screenshot text,
        # interactive elements, and the current tasks to be filtered
        user_msg = (
            f"clean_html:\n{html_text[:1500]}\n\n"
            f"screenshot_description:\n{screenshot_text}\n\n"
            f"interactive_elements:\n{json.dumps(interactive_elems, indent=2)}\n\n"
            f"Current tasks:\n{tasks_json}"
        )

        # Define the expected JSON schema
        schema = {
            "type": "array",
            "items": {
                "type": "object",
                "properties": {"decision": {"type": "string", "enum": ["keep", "discard"]}, "prompt": {"type": "string"}, "success_criteria": {"type": "string"}},
                "required": ["decision", "prompt"],
            },
        }

        try:
            # Request the LLM to filter the tasks
            resp_text = await self.llm_service.async_predict(messages=[{"role": "system", "content": system_prompt}, {"role": "user", "content": user_msg}], json_format=True, schema=schema)
            try:
                # Parse the JSON response
                data = json.loads(resp_text)

                # Handle different response formats
                if isinstance(data, dict):
                    # If the response is a dict and has a "result" key
                    if 'result' in data and isinstance(data['result'], list):
                        data = data['result']
                    # Or if it has the JSON schema structure
                    elif data.get("type") == "array" and "items" in data:
                        data = data["items"]
                    else:
                        # Fallback: wrap non-list data in a list if it's a dict
                        data = [data]

                # Now data should be a list. Validate it.
                filter_list = FilterTaskList.model_validate(data)

                # Keep tasks with decision == "keep"
                kept = []
                for item in filter_list.root:
                    if item.decision.strip().lower() == "keep":
                        kept.append({"prompt": item.prompt, "success_criteria": item.success_criteria or ""})
                return kept

            except ValidationError as ve:
                print(f"Pydantic validation error (Phase 2): {ve}")
                # If there's a validation error, return the original tasks unfiltered
                return tasks
=======
                logger.warning(f"Pydantic validation error: {ve}, trying basic validation")
                # Basic validation if Pydantic fails
                validated_tasks = []
                for item in data:
                    if isinstance(item, dict) and "prompt" in item:
                        validated_tasks.append({"prompt": item.get("prompt", ""), "success_criteria": item.get("success_criteria", "")})
                return validated_tasks
        except json.JSONDecodeError as je:
            logger.error(f"JSON decode error: {je}")
            # Attempt another cleanup approach if initial parsing fails
            try:
                # Try to extract just the JSON part using a more aggressive approach
                import re

                json_pattern = r'\[\s*\{.*?\}\s*\]'
                matches = re.search(json_pattern, resp_text, re.DOTALL)
                if matches:
                    extracted_json = matches.group(0)
                    data = json.loads(extracted_json)
                    validated_tasks = []
                    for item in data:
                        if isinstance(item, dict) and "prompt" in item:
                            validated_tasks.append({"prompt": item.get("prompt", ""), "success_criteria": item.get("success_criteria", "")})
                    return validated_tasks
            except Exception:
                pass
            return []
>>>>>>> d60832f7
        except Exception as e:
            logger.error(f"Unexpected error parsing LLM response: {str(e)}")
            return []

<<<<<<< HEAD
    @staticmethod
    def _assemble_task(web_project_id: str, url: str, prompt: str, html: str, clean_html: str, screenshot: Image.Image, screenshot_desc: str, success_criteria: str, relevant_data: dict) -> "Task":
=======
    def _assemble_task(self, web_project_id: str, url: str, prompt: str, html: str, clean_html: str, screenshot: bytes, screenshot_desc: str, success_criteria: str, relevant_data: Any) -> "Task":
>>>>>>> d60832f7
        """
        Assembles a final Task object from the filtered task data.
        """
        return Task(
            scope="local",
            web_project_id=web_project_id,
            prompt=prompt,
            url=url,
            html=str(html),
            clean_html=str(clean_html),
            screenshot_description=screenshot_desc,
            screenshot=str(transform_image_into_base64(screenshot)),
            success_criteria=success_criteria,
            specifications=BrowserSpecification(),
            relevant_data=relevant_data,
        )<|MERGE_RESOLUTION|>--- conflicted
+++ resolved
@@ -1,27 +1,5 @@
+from dependency_injector.wiring import Provide
 import json
-<<<<<<< HEAD
-from typing import Dict, List
-
-from dependency_injector.wiring import Provide
-from PIL import Image
-from pydantic import ValidationError
-
-from autoppia_iwa.src.data_generation.application.tasks.local.prompts import (
-    LOCAL_TASKS_CONTEXT_PROMPT,
-    PHASE1_GENERATION_SYSTEM_PROMPT,
-    PHASE2_CONCEPT_FILTER_PROMPT,
-    PHASE2_FEASIBILITY_FILTER_PROMPT,
-    PHASE2_SUCCESS_CRITERIA_FILTER_PROMPT,
-)
-from autoppia_iwa.src.data_generation.domain.classes import BrowserSpecification, Task
-from autoppia_iwa.src.demo_webs.classes import WebProject
-from autoppia_iwa.src.di_container import DIContainer
-from autoppia_iwa.src.llms.domain.interfaces import ILLM
-from autoppia_iwa.src.shared.utils import transform_image_into_base64
-from autoppia_iwa.src.shared.web_utils import detect_interactive_elements, get_html_and_screenshot
-
-from .schemas import DraftTaskList, FilterTaskList
-=======
 from typing import List, Dict, Any
 from pydantic import ValidationError
 import asyncio
@@ -38,7 +16,6 @@
 
 # Set up logging
 logger = logging.getLogger(__name__)
->>>>>>> d60832f7
 
 
 class LocalTaskGenerationPipeline:
@@ -54,16 +31,7 @@
         interactive_elems = detect_interactive_elements(clean_html)
 
         # Phase 1: Draft generation
-<<<<<<< HEAD
-        draft_list = await self._phase1_generate_draft_tasks(clean_html, screenshot_desc, interactive_elems)
-
-        # Phase 2: Three successive filters
-        feasible_list = await self._phase2_filter(draft_list, PHASE2_FEASIBILITY_FILTER_PROMPT, clean_html, screenshot_desc, interactive_elems)
-        success_list = await self._phase2_filter(feasible_list, PHASE2_SUCCESS_CRITERIA_FILTER_PROMPT, clean_html, screenshot_desc, interactive_elems)
-        concept_list = await self._phase2_filter(success_list, PHASE2_CONCEPT_FILTER_PROMPT, clean_html, screenshot_desc, interactive_elems)
-=======
         draft_list = await self._phase1_generate_draft_tasks(page_url, clean_html, screenshot_desc, interactive_elems)
->>>>>>> d60832f7
 
         # Construct final tasks
         final_tasks = [
@@ -81,9 +49,6 @@
             for item in draft_list
         ]
 
-<<<<<<< HEAD
-    async def _phase1_generate_draft_tasks(self, html_text: str, screenshot_text: str, interactive_elems: Dict) -> List[dict]:
-=======
         def shuffle_tasks(final_tasks):
             random.shuffle(final_tasks)
             return final_tasks
@@ -91,7 +56,6 @@
         return shuffle_tasks(final_tasks)
 
     async def _phase1_generate_draft_tasks(self, current_url: str, html_text: str, screenshot_text: str, interactive_elems: Dict) -> List[dict]:
->>>>>>> d60832f7
         """
         Phase 1: Generate a draft list of tasks based on the system prompt + user context.
         With retry mechanism for handling invalid JSON responses.
@@ -101,16 +65,6 @@
         system_prompt = PHASE1_GENERATION_SYSTEM_PROMPT.replace("{number_of_prompts}", f"{number_of_prompts}")
 
         # User message with truncated HTML + screenshot text + interactive elements
-<<<<<<< HEAD
-        user_msg = f"clean_html:\n{html_text[:1500]}\n\n" f"screenshot_description:\n{screenshot_text}\n\n" f"interactive_elements:\n{json.dumps(interactive_elems, indent=2)}"
-
-        # JSON schema for the response
-        schema = {"type": "array", "items": {"type": "object", "properties": {"prompt": {"type": "string"}, "success_criteria": {"type": "string"}}, "required": ["prompt"]}}
-
-        try:
-            # Request the LLM to generate tasks (in JSON format)
-            resp_text = await self.llm_service.async_predict(messages=[{"role": "system", "content": system_prompt}, {"role": "user", "content": user_msg}], json_format=True, schema=schema)
-=======
         user_msg = (
             f"Current url:\n{current_url}\n\n"
             f"clean_html:\n{html_text[:1500]}\n\n"
@@ -178,7 +132,6 @@
                 for item in data:
                     validated_tasks.append({"prompt": item.get("prompt", ""), "success_criteria": item.get("success_criteria", "")})
                 return validated_tasks
->>>>>>> d60832f7
 
             # Handle different possible JSON structures
             if isinstance(data, dict):
@@ -210,82 +163,6 @@
                     validated_tasks.append({"prompt": item.prompt, "success_criteria": item.success_criteria or ""})
                 return validated_tasks
             except ValidationError as ve:
-<<<<<<< HEAD
-                print(f"Pydantic validation error (Phase 1): {ve}")
-                return []
-        except Exception as e:
-            print(f"Error processing draft tasks: {e}")
-            return []
-
-    async def _phase2_filter(self, tasks: List[dict], filter_prompt: str, html_text: str, screenshot_text: str, interactive_elems: Dict) -> List[dict]:
-        """
-        Phase 2: Filter out tasks in 3 steps (feasibility, success criteria, concept).
-        Each step uses a system prompt and the current tasks as the user context.
-        The LLM is expected to respond with an array of objects,
-        each specifying "decision" (keep|discard), "prompt", and "success_criteria".
-        """
-        if not tasks:
-            return []
-
-        # Convert the current list of tasks to JSON
-        tasks_json = json.dumps(tasks, indent=2)
-
-        # Combine the system prompt
-        system_prompt = LOCAL_TASKS_CONTEXT_PROMPT + filter_prompt
-
-        # The user message provides the truncated HTML, screenshot text,
-        # interactive elements, and the current tasks to be filtered
-        user_msg = (
-            f"clean_html:\n{html_text[:1500]}\n\n"
-            f"screenshot_description:\n{screenshot_text}\n\n"
-            f"interactive_elements:\n{json.dumps(interactive_elems, indent=2)}\n\n"
-            f"Current tasks:\n{tasks_json}"
-        )
-
-        # Define the expected JSON schema
-        schema = {
-            "type": "array",
-            "items": {
-                "type": "object",
-                "properties": {"decision": {"type": "string", "enum": ["keep", "discard"]}, "prompt": {"type": "string"}, "success_criteria": {"type": "string"}},
-                "required": ["decision", "prompt"],
-            },
-        }
-
-        try:
-            # Request the LLM to filter the tasks
-            resp_text = await self.llm_service.async_predict(messages=[{"role": "system", "content": system_prompt}, {"role": "user", "content": user_msg}], json_format=True, schema=schema)
-            try:
-                # Parse the JSON response
-                data = json.loads(resp_text)
-
-                # Handle different response formats
-                if isinstance(data, dict):
-                    # If the response is a dict and has a "result" key
-                    if 'result' in data and isinstance(data['result'], list):
-                        data = data['result']
-                    # Or if it has the JSON schema structure
-                    elif data.get("type") == "array" and "items" in data:
-                        data = data["items"]
-                    else:
-                        # Fallback: wrap non-list data in a list if it's a dict
-                        data = [data]
-
-                # Now data should be a list. Validate it.
-                filter_list = FilterTaskList.model_validate(data)
-
-                # Keep tasks with decision == "keep"
-                kept = []
-                for item in filter_list.root:
-                    if item.decision.strip().lower() == "keep":
-                        kept.append({"prompt": item.prompt, "success_criteria": item.success_criteria or ""})
-                return kept
-
-            except ValidationError as ve:
-                print(f"Pydantic validation error (Phase 2): {ve}")
-                # If there's a validation error, return the original tasks unfiltered
-                return tasks
-=======
                 logger.warning(f"Pydantic validation error: {ve}, trying basic validation")
                 # Basic validation if Pydantic fails
                 validated_tasks = []
@@ -313,17 +190,11 @@
             except Exception:
                 pass
             return []
->>>>>>> d60832f7
         except Exception as e:
             logger.error(f"Unexpected error parsing LLM response: {str(e)}")
             return []
 
-<<<<<<< HEAD
-    @staticmethod
-    def _assemble_task(web_project_id: str, url: str, prompt: str, html: str, clean_html: str, screenshot: Image.Image, screenshot_desc: str, success_criteria: str, relevant_data: dict) -> "Task":
-=======
     def _assemble_task(self, web_project_id: str, url: str, prompt: str, html: str, clean_html: str, screenshot: bytes, screenshot_desc: str, success_criteria: str, relevant_data: Any) -> "Task":
->>>>>>> d60832f7
         """
         Assembles a final Task object from the filtered task data.
         """
