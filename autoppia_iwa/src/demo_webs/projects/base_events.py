--- conflicted
+++ resolved
@@ -66,7 +66,6 @@
         events: list[Event] = []
         # TODO: If we have more types we should include here
         # TODO: Moving (ALL_BACKEND_EVENT_TYPES) here to resolve circular import error
-        from autoppia_iwa.src.demo_webs.projects.autoconnect_9.events import BACKEND_EVENT_TYPES as web_9_backend_types
         from autoppia_iwa.src.demo_webs.projects.autocrm_5.events import BACKEND_EVENT_TYPES as web_5_backend_types
         from autoppia_iwa.src.demo_webs.projects.autodelivery_7.events import BACKEND_EVENT_TYPES as web_7_backend_types
         from autoppia_iwa.src.demo_webs.projects.autolodge_8.events import BACKEND_EVENT_TYPES as web_8_backend_types
@@ -86,11 +85,7 @@
             **web_6_backend_types,
             **web_7_backend_types,
             **web_8_backend_types,
-<<<<<<< HEAD
-            **web_9_backend_types,
-=======
             **web_10_backend_types,
->>>>>>> 584af9cd
         }
         event_class_map = ALL_BACKEND_EVENT_TYPES
 
