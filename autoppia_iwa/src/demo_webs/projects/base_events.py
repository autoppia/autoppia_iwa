--- conflicted
+++ resolved
@@ -76,7 +76,6 @@
         from autoppia_iwa.src.demo_webs.projects.dining_4.events import BACKEND_EVENT_TYPES as web_4_backend_types
         from autoppia_iwa.src.demo_webs.projects.omnizone_3.events import BACKEND_EVENT_TYPES as web_3_backend_types
 
-<<<<<<< HEAD
         ALL_BACKEND_EVENT_TYPES = {
             **web_1_backend_types,
             **web_2_backend_types,
@@ -86,10 +85,8 @@
             **web_6_backend_types,
             **web_7_backend_types,
             **web_8_backend_types,
+            **web_9_backend_types,
         }
-=======
-        ALL_BACKEND_EVENT_TYPES = {**web_1_backend_types, **web_2_backend_types, **web_3_backend_types, **web_4_backend_types, **web_5_backend_types, **web_6_backend_types, **web_9_backend_types}
->>>>>>> 59babe96
         event_class_map = ALL_BACKEND_EVENT_TYPES
 
         for event_data in backend_events:
