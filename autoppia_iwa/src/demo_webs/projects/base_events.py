from datetime import datetime
from typing import Any, ClassVar

from pydantic import BaseModel

from autoppia_iwa.src.demo_webs.projects.criterion_helper import CriterionValue, validate_criterion


class Event(BaseModel):
    """Base event class for all event types"""

    event_name: str
    timestamp: int
    web_agent_id: str
    user_id: int | None = None

    def __init_subclass__(cls, **kwargs):
        """Automatically register subclasses in the ActionRegistry."""
        super().__init_subclass__(**kwargs)
        EventRegistry.register(cls)

    class ValidationCriteria(BaseModel):
        pass

    def validate_criteria(self, criteria: ValidationCriteria | None = None) -> bool:
        if criteria and hasattr(criteria, "model_fields"):
            for field_name in criteria.model_fields:
                field_value = getattr(criteria, field_name)
                # print(f"Before: {field_value}. self_web_agent_id:{self.web_agent_id}")

                if hasattr(field_value, "value"):
                    if isinstance(field_value.value, str):
                        replaced_value = field_value.value.replace("<web_agent_id>", self.web_agent_id)
                        field_value.value = replaced_value
                elif isinstance(field_value, str):
                    replaced_value = field_value.replace("<web_agent_id>", self.web_agent_id)
                    setattr(criteria, field_name, replaced_value)

        return self._validate_criteria(criteria)

    def _validate_criteria(self, criteria: ValidationCriteria | None = None) -> bool:
        """Check if this event meets the validation criteria"""
        return True

    @classmethod
    def parse(cls, backend_event: "BackendEvent") -> "Event":
        """Base parse method for all events"""
        # Convert Django timestamp to Unix timestamp if needed
        if isinstance(backend_event.timestamp, str):
            try:
                dt = datetime.fromisoformat(backend_event.timestamp)
                timestamp = int(dt.timestamp())
            except (ValueError, TypeError):
                timestamp = int(datetime.now().timestamp())
        else:
            timestamp = int(datetime.now().timestamp())

        # Extract user_id from user object if it exists
        user_id = backend_event.user_id or None
        web_agent_id = backend_event.web_agent_id or None
        return cls(event_name=backend_event.event_name, timestamp=timestamp, web_agent_id=web_agent_id, user_id=user_id)

    @staticmethod
    def parse_all(backend_events: list["BackendEvent"]) -> list["Event"]:
        """Parse all backend events and return appropriate typed events"""
        events: list[Event] = []
        # TODO: If we have more types we should include here
        # TODO: Moving (ALL_BACKEND_EVENT_TYPES) here to resolve circular import error
        from autoppia_iwa.src.demo_webs.projects.autocalender_11.events import BACKEND_EVENT_TYPES as web_11_backend_types
        from autoppia_iwa.src.demo_webs.projects.autoconnect_9.events import BACKEND_EVENT_TYPES as web_9_backend_types
        from autoppia_iwa.src.demo_webs.projects.autocrm_5.events import BACKEND_EVENT_TYPES as web_5_backend_types
        from autoppia_iwa.src.demo_webs.projects.autodelivery_7.events import BACKEND_EVENT_TYPES as web_7_backend_types
        from autoppia_iwa.src.demo_webs.projects.autolist_12.events import BACKEND_EVENT_TYPES as web_12_backend_types
        from autoppia_iwa.src.demo_webs.projects.autolodge_8.events import BACKEND_EVENT_TYPES as web_8_backend_types
        from autoppia_iwa.src.demo_webs.projects.automail_6.events import BACKEND_EVENT_TYPES as web_6_backend_types
        from autoppia_iwa.src.demo_webs.projects.autowork_10.events import BACKEND_EVENT_TYPES as web_10_backend_types
        from autoppia_iwa.src.demo_webs.projects.books_2.events import BACKEND_EVENT_TYPES as web_2_backend_types
        from autoppia_iwa.src.demo_webs.projects.cinema_1.events import BACKEND_EVENT_TYPES as web_1_backend_types
        from autoppia_iwa.src.demo_webs.projects.dining_4.events import BACKEND_EVENT_TYPES as web_4_backend_types
        from autoppia_iwa.src.demo_webs.projects.omnizone_3.events import BACKEND_EVENT_TYPES as web_3_backend_types

        ALL_BACKEND_EVENT_TYPES = {
            **web_1_backend_types,
            **web_2_backend_types,
            **web_3_backend_types,
            **web_4_backend_types,
            **web_5_backend_types,
            **web_6_backend_types,
            **web_7_backend_types,
            **web_8_backend_types,
            **web_9_backend_types,
            **web_10_backend_types,
<<<<<<< HEAD
            **web_11_backend_types,
=======
            **web_12_backend_types,
>>>>>>> cf12d5ae
        }
        event_class_map = ALL_BACKEND_EVENT_TYPES

        for event_data in backend_events:
            event_name = event_data.event_name
            event_class = event_class_map.get(event_name, Event)
            try:
                events.append(event_class.parse(event_data))
            except Exception as e:
                print(f"Error parsing event {event_name}: {e}")
                # Fallback to base Event class if specific parsing fails
                events.append(Event.parse(event_data))

        return events

    @classmethod
    def get_source_code_of_class(cls) -> str:
        """Return the source code of the class"""
        import inspect

        return inspect.getsource(cls)


# Registry class for Event subclasses
class EventRegistry:
    """Registry for storing and managing Event subclasses."""

    _registry: ClassVar[dict[str, type[Event]]] = {}

    @classmethod
    def register(cls, event_class: type[Event]) -> None:
        """Register an Event subclass."""
        if not issubclass(event_class, Event):
            raise ValueError(f"{event_class.__name__} is not a subclass of Event")
        cls._registry[event_class.__name__] = event_class

    @classmethod
    def get_event_class(cls, event_name: str) -> type[Event]:
        """Retrieve an Event subclass by its name."""
        if event_name not in cls._registry:
            raise ValueError(f"Event class '{event_name}' is not registered")
        return cls._registry[event_name]


class BaseEventValidator:
    """Base class for event validation criteria with common functionality."""

    @staticmethod
    def _validate_field(value: Any, criterion: Any | CriterionValue | None) -> bool:
        """Helper method to validate a single field against its criterion."""
        if criterion is None:
            return True
        return validate_criterion(value, criterion)<|MERGE_RESOLUTION|>--- conflicted
+++ resolved
@@ -90,11 +90,8 @@
             **web_8_backend_types,
             **web_9_backend_types,
             **web_10_backend_types,
-<<<<<<< HEAD
             **web_11_backend_types,
-=======
             **web_12_backend_types,
->>>>>>> cf12d5ae
         }
         event_class_map = ALL_BACKEND_EVENT_TYPES
 
