--- conflicted
+++ resolved
@@ -70,11 +70,8 @@
         from autoppia_iwa.src.demo_webs.projects.autoconnect_9.events import BACKEND_EVENT_TYPES as web_9_backend_types
         from autoppia_iwa.src.demo_webs.projects.autocrm_5.events import BACKEND_EVENT_TYPES as web_5_backend_types
         from autoppia_iwa.src.demo_webs.projects.autodelivery_7.events import BACKEND_EVENT_TYPES as web_7_backend_types
-<<<<<<< HEAD
+        from autoppia_iwa.src.demo_webs.projects.autodrive_13.events import BACKEND_EVENT_TYPES as web_13_backend_types
         from autoppia_iwa.src.demo_webs.projects.autolist_12.events import BACKEND_EVENT_TYPES as web_12_backend_types
-=======
-        from autoppia_iwa.src.demo_webs.projects.autodrive_13.events import BACKEND_EVENT_TYPES as web_13_backend_types
->>>>>>> 415523eb
         from autoppia_iwa.src.demo_webs.projects.autolodge_8.events import BACKEND_EVENT_TYPES as web_8_backend_types
         from autoppia_iwa.src.demo_webs.projects.automail_6.events import BACKEND_EVENT_TYPES as web_6_backend_types
         from autoppia_iwa.src.demo_webs.projects.autowork_10.events import BACKEND_EVENT_TYPES as web_10_backend_types
@@ -94,12 +91,9 @@
             **web_8_backend_types,
             **web_9_backend_types,
             **web_10_backend_types,
-<<<<<<< HEAD
             **web_11_backend_types,
             **web_12_backend_types,
-=======
             **web_13_backend_types,
->>>>>>> 415523eb
         }
         event_class_map = ALL_BACKEND_EVENT_TYPES
 
