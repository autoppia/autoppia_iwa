--- conflicted
+++ resolved
@@ -1059,7 +1059,9 @@
     # SEARCH_FILM_USE_CASE,
     # CONTACT_USE_CASE,
     # FILM_DETAIL_USE_CASE,
-<<<<<<< HEAD
+    # DELETE_FILM_USE_CASE,
+    # FILTER_FILM_USE_CASE,
+    # LOGOUT_USE_CASE,
     # ADD_FILM_USE_CASE,
     # EDIT_FILM_USE_CASE,
     # DELETE_FILM_USE_CASE,
@@ -1070,13 +1072,6 @@
     # FILTER_FILM_USE_CASE,
     # LOGOUT_USE_CASE,
 ]
-=======
-    # DELETE_FILM_USE_CASE,
-    # FILTER_FILM_USE_CASE,
-    # LOGOUT_USE_CASE,
-    # ADD_FILM_USE_CASE,
-]
-
-
-# EDIT_USER_PROFILE_USE_CASE,
->>>>>>> 4276f1a7
+
+
+# EDIT_USER_PROFILE_USE_CASE,