--- conflicted
+++ resolved
@@ -2,29 +2,12 @@
 from typing import Optional
 
 from pydantic import BaseModel
-<<<<<<< HEAD
 
 from autoppia_iwa.src.demo_webs.projects.cinema_1.models import Movie
+from autoppia_iwa.src.demo_webs.projects.events import Event
 
 # ================ Event Classes with Nested Validation Criteria ================
 
-
-class Event(BaseModel):
-    """Base event class for all event types"""
-
-    type: str
-    timestamp: int
-    web_agent_id: int
-    user_id: Optional[int] = None
-=======
-
-from autoppia_iwa.src.demo_webs.projects.cinema_1.models import Movie
-
-from .events import Event
-
-# ================ Event Classes with Nested Validation Criteria ================
-
->>>>>>> f663b26a
 
 class RegistrationEvent(Event):
     """Event triggered when a user registration is completed"""
@@ -35,25 +18,11 @@
 
     username: str
 
-<<<<<<< HEAD
-    def validate_criteria(self) -> bool:
-        """Check if this event meets the validation criteria"""
-        # Base implementation just checks event type
-        return self.type == self.__class__.__name__
-
-    @classmethod
-    def code(cls) -> str:
-        """Return the source code of the class"""
-        import inspect
-
-        return inspect.getsource(cls)
-=======
 
 class LogoutEvent(Event):
     """Event triggered when a user logs in"""
 
     username: str
->>>>>>> f663b26a
 
 
 class FilmDetailEvent(Event):
@@ -115,7 +84,7 @@
 
     def validate_criteria(self, criteria: ValidationCriteria) -> bool:
         """Validate this SearchEvent against the criteria"""
-        if not super().validate():
+        if not super().validate_criteria():
             return False
 
         if not criteria.query:
@@ -132,22 +101,6 @@
         return False
 
 
-<<<<<<< HEAD
-class RegistrationEvent(Event):
-    """Event triggered when a user registration is completed"""
-
-    # No additional validation needed, just check the event type
-
-
-class LoginEvent(Event):
-    """Event triggered when a user logs in"""
-
-    username: str
-    # No additional validation needed, just check the event type
-
-
-=======
->>>>>>> f663b26a
 # ================ Available Events and Use Cases ================
 EVENTS = [
     RegistrationEvent,
