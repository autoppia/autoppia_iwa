from datetime import datetime

from dateutil import parser
from pydantic import BaseModel

from autoppia_iwa.src.demo_webs.classes import BackendEvent
from autoppia_iwa.src.demo_webs.projects.base_events import BaseEventValidator, Event
from autoppia_iwa.src.demo_webs.projects.criterion_helper import ComparisonOperator, CriterionValue
from autoppia_iwa.src.demo_webs.projects.shared_utils import validate_date_field


def parse_datetime(value: str | None) -> datetime | None:
    if not value:
        return None
    try:
        return parser.isoparse(value)
    except (ValueError, TypeError):
        return None


class SearchHotelEvent(Event, BaseEventValidator):
    """Event triggered when a user searches for a hotel"""

    event_name: str = "SEARCH_HOTEL"
    search_term: str | None = None
    date_from: datetime | None = None
    date_to: datetime | None = None
    adults: int = 0
    children: int = 0
    infants: int = 0
    pets: int = 0

    class ValidationCriteria(BaseModel):
        search_term: str | CriterionValue | None = None
        datesFrom: datetime | CriterionValue | None = None
        datesTo: datetime | CriterionValue | None = None
        adults: int | CriterionValue | None = None
        children: int | CriterionValue | None = None
        infants: int | CriterionValue | None = None
        pets: int | CriterionValue | None = None

    def _validate_criteria(self, criteria: ValidationCriteria | None = None) -> bool:
        if not criteria:
            return True
        date_from_valid = validate_date_field(self.date_from, criteria.datesFrom)
        date_to_valid = validate_date_field(self.date_to, criteria.datesTo)
        return all(
            [
                self._validate_field(self.search_term, criteria.search_term),
                date_from_valid,
                date_to_valid,
                self._validate_field(self.adults, criteria.adults),
                self._validate_field(self.children, criteria.children),
                self._validate_field(self.infants, criteria.infants),
                self._validate_field(self.pets, criteria.pets),
            ]
        )

    @classmethod
    def parse(cls, backend_event: BackendEvent) -> "SearchHotelEvent":
        base_event = Event.parse(backend_event)
        data = backend_event.data or {}
        date_range = data.get("dateRange", {})
        guests = data.get("guests", {})

        return cls(
            event_name=base_event.event_name,
            timestamp=base_event.timestamp,
            web_agent_id=base_event.web_agent_id,
            user_id=base_event.user_id,
            search_term=data.get("searchTerm", ""),
            date_from=parse_datetime(date_range.get("from")),
            date_to=parse_datetime(date_range.get("to")),
            adults=guests.get("adults", 0),
            children=guests.get("children", 0),
            infants=guests.get("infants", 0),
            pets=guests.get("pets", 0),
        )


# class SearchClearedEvent(Event, BaseEventValidator):
#     """Event triggered when the user clears the search input"""
#
#     event_name: str = "SEARCH_CLEARED"
#     source: str | None = None
#
#     class ValidationCriteria(BaseModel):
#         source: str | CriterionValue | None = None
#
#     def _validate_criteria(self, criteria: ValidationCriteria | None = None) -> bool:
#         if not criteria:
#             return True
#         return self._validate_field(self.source, criteria.source)
#
#     @classmethod
#     def parse(cls, backend_event: BackendEvent) -> "SearchClearedEvent":
#         base_event = Event.parse(backend_event)
#         data = backend_event.data or {}
#
#         return cls(
#             event_name=base_event.event_name,
#             timestamp=base_event.timestamp,
#             web_agent_id=base_event.web_agent_id,
#             user_id=base_event.user_id,
#             source=data.get("source"),
#         )


class HotelInfo(BaseModel):
    # hotel_id: str
    title: str
    location: str
    price: int
    rating: float
    reviews: int
    guests: int
    max_guests: int
    datesFrom: datetime
    datesTo: datetime
    baths: int
    bedrooms: int
    beds: int
    host_name: str
    # host_since: int
    # host_avatar: str
    amenities: list[str]

    class ValidationCriteria(BaseModel):
        # hotel_id: str | CriterionValue | None = None
        title: str | CriterionValue | None = None
        location: str | CriterionValue | None = None
        price: int | CriterionValue | None = None
        rating: float | CriterionValue | None = None
        reviews: int | CriterionValue | None = None
        guests: int | CriterionValue | None = None
        max_guests: int | CriterionValue | None = None
        datesFrom: datetime | CriterionValue | None = None
        datesTo: datetime | CriterionValue | None = None
        baths: int | CriterionValue | None = None
        bedrooms: int | CriterionValue | None = None
        beds: int | CriterionValue | None = None
        host_name: str | CriterionValue | None = None
        # host_since: int | CriterionValue | None = None
        # host_avatar: str | CriterionValue | None = None
        amenities: str | list | CriterionValue | None = None

    def _validate_criteria(self, criteria: ValidationCriteria | None = None) -> bool:
        if not criteria:
            return True

        date_from_valid = validate_date_field(self.datesFrom, criteria.datesFrom)
        date_to_valid = validate_date_field(self.datesTo, criteria.datesTo)

        def validate_amenities(amenities, criteria_amenities):
            if criteria_amenities is None:
                return True
            if isinstance(criteria_amenities, str):
                return any(criteria_amenities.lower() in a.lower() for a in amenities)
            elif isinstance(criteria_amenities, list):
                return all(a in amenities for a in criteria_amenities)
            elif hasattr(criteria_amenities, "operator"):
                op = criteria_amenities.operator
                val = criteria_amenities.value
                if op == ComparisonOperator.EQUALS:
                    return any(val.lower() == a.lower() for a in amenities)
                elif op == ComparisonOperator.CONTAINS:
                    return any(val.lower() in a.lower() for a in amenities)
                elif op == ComparisonOperator.NOT_CONTAINS:
                    return all(val.lower() not in a.lower() for a in amenities)
                elif op == ComparisonOperator.IN_LIST:
                    if isinstance(val, str):
                        return val in amenities
                    if isinstance(val, list):
                        return any(a in amenities for a in val)
                elif op == ComparisonOperator.NOT_IN_LIST:
                    if isinstance(val, str):
                        return val not in amenities
                    if isinstance(val, list):
                        return all(a not in amenities for a in val)
            return True

        return all(
            [
                # self._validate_field(self.hotel_id, criteria.hotel_id),
                date_to_valid,
                date_from_valid,
                self._validate_field(self.title, criteria.title),
                self._validate_field(self.location, criteria.location),
                self._validate_field(self.price, criteria.price),
                self._validate_field(self.rating, criteria.rating),
                self._validate_field(self.reviews, criteria.reviews),
                self._validate_field(self.guests, criteria.guests),
                self._validate_field(self.max_guests, criteria.max_guests),
                self._validate_field(self.baths, criteria.baths),
                self._validate_field(self.bedrooms, criteria.bedrooms),
                self._validate_field(self.beds, criteria.beds),
                self._validate_field(self.host_name, criteria.host_name),
                # self._validate_field(self.host_since, criteria.host_since),
                # self._validate_field(self.host_avatar, criteria.host_avatar),
                validate_amenities(self.amenities, criteria.amenities),
            ]
        )

    @classmethod
    def parse(cls, data) -> "HotelInfo":
        data = data.get("hotel", {})
        host = data.get("host", {})
        amenities = []
        for a in data.get("amenities", []):
            if isinstance(a, dict):
                if "title" in a:
                    amenities.append(a["title"])
            elif isinstance(a, list):
                amenities.extend(a)
            elif isinstance(a, str):
                amenities.append(a)

        date_from = data.get("dateFrom") or (data.get("dates") or {}).get("from")
        date_to = data.get("datesTo") or (data.get("dates") or {}).get("to")
        return cls(
            # hotel_id=data.get("id"),
            title=data.get("title"),
            location=data.get("location"),
            price=data.get("price"),
            rating=data.get("rating"),
            reviews=data.get("reviews"),
            guests=data.get("guests"),
            max_guests=data.get("maxGuests", 0),
            datesFrom=parse_datetime(date_from),
            datesTo=parse_datetime(date_to),
            baths=data.get("baths", 0),
            bedrooms=data.get("bedrooms", 0),
            beds=data.get("beds", 0),
            host_name=host.get("name"),
            # host_since=host.get("since"),
            # host_avatar=host.get("avatar"),
            amenities=amenities,
        )


class ViewHotelEvent(Event, BaseEventValidator, HotelInfo):
    """Event triggered when a user views a hotel listing"""

    event_name: str = "VIEW_HOTEL"

    class ValidationCriteria(HotelInfo.ValidationCriteria):
        pass

    def _validate_criteria(self, criteria: ValidationCriteria | None = None) -> bool:
        if not criteria:
            return True
        return HotelInfo._validate_criteria(self, criteria)

    @classmethod
    def parse(cls, backend_event: BackendEvent) -> "ViewHotelEvent":
        base_event = Event.parse(backend_event)
        data = backend_event.data or {}
        hotel_info = HotelInfo.parse({"hotel": data})

        return cls(
            event_name=base_event.event_name,
            timestamp=base_event.timestamp,
            web_agent_id=base_event.web_agent_id,
            user_id=base_event.user_id,
            **hotel_info.model_dump(),
        )


class AddToWishlistEvent(Event, BaseEventValidator, HotelInfo):
    """Event triggered when a user views a hotel listing"""

    event_name: str = "ADD_TO_WISHLIST"

    class ValidationCriteria(HotelInfo.ValidationCriteria):
        pass

    def _validate_criteria(self, criteria: ValidationCriteria | None = None) -> bool:
        if not criteria:
            return True
        return HotelInfo._validate_criteria(self, criteria)

    @classmethod
    def parse(cls, backend_event: BackendEvent) -> "AddToWishlistEvent":
        base_event = Event.parse(backend_event)
        data = backend_event.data or {}
        hotel_info = HotelInfo.parse({"hotel": data})

        return cls(
            event_name=base_event.event_name,
            timestamp=base_event.timestamp,
            web_agent_id=base_event.web_agent_id,
            user_id=base_event.user_id,
            **hotel_info.model_dump(),
        )


class ShareHotelEvent(Event, BaseEventValidator, HotelInfo):
    """Event triggered when a user views a hotel listing"""

    event_name: str = "SHARE_HOTEL"
    email: str = ""

    class ValidationCriteria(HotelInfo.ValidationCriteria):
        email: str | CriterionValue | None = None
        pass

    def _validate_criteria(self, criteria: ValidationCriteria | None = None) -> bool:
        if not criteria:
            return True

        return all([HotelInfo._validate_criteria(self, criteria), self._validate_field(self.email, criteria.email)])

    @classmethod
    def parse(cls, backend_event: BackendEvent) -> "ShareHotelEvent":
        base_event = Event.parse(backend_event)
        data = backend_event.data or {}
        email = data.get("email", "")
        hotel_info = HotelInfo.parse({"hotel": data})

        return cls(
            event_name=base_event.event_name,
            timestamp=base_event.timestamp,
            web_agent_id=base_event.web_agent_id,
            user_id=base_event.user_id,
            email=email,
            **hotel_info.model_dump(),
        )


class IncreaseNumberOfGuestsEvent(Event, BaseEventValidator, HotelInfo):
    event_name: str = "INCREASE_NUMBER_OF_GUESTS"
    # from_guests: int
    to_guests: int

    class ValidationCriteria(HotelInfo.ValidationCriteria):
        """Criteria for validating increase guests events"""

        # from_guests: int | CriterionValue | None = None
        to_guests: int | CriterionValue | None = None

    def _validate_criteria(self, criteria: ValidationCriteria | None = None) -> bool:
        if not criteria:
            return True
        return all(
            [
                # self._validate_field(self.from_guests, criteria.from_guests),
                self._validate_field(self.to_guests, criteria.to_guests),
                HotelInfo._validate_criteria(self, criteria),
            ]
        )

    @classmethod
    def parse(cls, backend_event: BackendEvent) -> "IncreaseNumberOfGuestsEvent":
        base_event = Event.parse(backend_event)
        hotel_info = HotelInfo.parse(backend_event.data)

        return cls(
            event_name=base_event.event_name,
            timestamp=base_event.timestamp,
            web_agent_id=base_event.web_agent_id,
            user_id=base_event.user_id,
            # from_guests=backend_event.data.get("from", 0),
            to_guests=backend_event.data.get("to", 0),
            **hotel_info.model_dump(),
        )


# class DecreaseNumberOfGuestsEvent(Event, BaseEventValidator, HotelInfo):
#     event_name: str = "DECREASE_NUMBER_OF_GUESTS"
#     from_guests: int
#     to_guests: int
#
#     class ValidationCriteria(HotelInfo.ValidationCriteria):
#         """Criteria for validating decrease guests events"""
#
#         from_guests: int | CriterionValue | None = None
#         to_guests: int | CriterionValue | None = None
#
#     def _validate_criteria(self, criteria: ValidationCriteria | None = None) -> bool:
#         if not criteria:
#             return True
#         return all(
#             [
#                 self._validate_field(self.from_guests, criteria.from_guests),
#                 self._validate_field(self.to_guests, criteria.to_guests),
#                 super()._validate_criteria(criteria),
#             ]
#         )
#
#     @classmethod
#     def parse(cls, backend_event: BackendEvent) -> "DecreaseNumberOfGuestsEvent":
#         base_event = Event.parse(backend_event)
#         hotel_info = HotelInfo.parse(backend_event.data)
#         data = backend_event.data
#         from_guests = data.get("from", 0)
#         to_guests = data.get("to", 0)
#         return cls(
#             event_name=base_event.event_name,
#             timestamp=base_event.timestamp,
#             web_agent_id=base_event.web_agent_id,
#             user_id=base_event.user_id,
#             from_guests=from_guests,
#             to_guests=to_guests,
#             **hotel_info.model_dump(),
#         )


class ReserveHotelEvent(Event, BaseEventValidator, HotelInfo):
    """Event triggered when a user reserves a hotel"""

    event_name: str = "RESERVE_HOTEL"
    guests: int | None = None
    checkin: datetime | None = None
    checkout: datetime | None = None

    class ValidationCriteria(HotelInfo.ValidationCriteria):
        guests: int | CriterionValue | None = None
        date_from: datetime | None = None
        date_to: datetime | None = None

    def _validate_criteria(self, criteria: ValidationCriteria | None = None) -> bool:
        if not criteria:
            return True
        date_from_valid = validate_date_field(self.date_from, criteria.date_from)
        date_to_valid = validate_date_field(self.date_to, criteria.date_to)
        return all(
            [
                self._validate_field(self.guests, criteria.guests),
                date_from_valid,
                date_to_valid,
                HotelInfo._validate_criteria(self, criteria),
            ]
        )

    @classmethod
    def parse(cls, backend_event: BackendEvent) -> "ReserveHotelEvent":
        base_event = Event.parse(backend_event)
        data = backend_event.data or {}
        hotel_info = HotelInfo.parse(data)

        return cls(
            event_name=base_event.event_name,
            timestamp=base_event.timestamp,
            web_agent_id=base_event.web_agent_id,
            user_id=base_event.user_id,
            guests=data.get("guests"),
            checkin=parse_datetime(data.get("checkin")),
            checkout=parse_datetime(data.get("checkout")),
            **hotel_info.model_dump(),
        )


class EditCheckInOutDatesEvent(Event, BaseEventValidator, HotelInfo):
    event_name: str = "EDIT_CHECK_IN_OUT_DATES"
    checkin: datetime
    checkout: datetime
    source: str

    class ValidationCriteria(BaseModel):
        checkin: datetime | CriterionValue | None = None
        checkout: datetime | CriterionValue | None = None
        source: str | CriterionValue | None = None

    def _validate_criteria(self, criteria: ValidationCriteria | None = None) -> bool:
        if not criteria:
            return True
        checkin_valid = validate_date_field(self.checkin, criteria.checkin)
        checkout_valid = validate_date_field(self.checkout, criteria.checkout)
        return all(
            [
                checkin_valid,
                checkout_valid,
                self._validate_field(self.source, criteria.source),
                HotelInfo._validate_criteria(self, criteria),
            ]
        )

    @classmethod
    def parse(cls, backend_event: BackendEvent) -> "EditCheckInOutDatesEvent":
        base_event = Event.parse(backend_event)
        data = backend_event.data
        checkin = parse_datetime(data.get("checkin"))
        checkout = parse_datetime(data.get("checkout"))
        source = data.get("source", "")
        hotel_info = HotelInfo.parse(data)

        return cls(
            event_name=base_event.event_name,
            timestamp=base_event.timestamp,
            web_agent_id=base_event.web_agent_id,
            user_id=base_event.user_id,
            checkin=checkin,
            checkout=checkout,
            source=source,
            **hotel_info.model_dump(),
        )


class ConfirmAndPayEvent(Event, BaseEventValidator):
    event_name: str = "CONFIRM_AND_PAY"
    checkin: datetime
    checkout: datetime
    guests: int
    listing_title: str
    price_per_night: int
    nights: int
    price_subtotal: int
    # cleaning_fee: int
    # service_fee: int
    total: int
    # payment_method: str
    card_number: str
    expiration: str
    cvv: str
    country: str

    # source: str

    class ValidationCriteria(BaseModel):
        checkin: datetime | CriterionValue | None = None
        checkout: datetime | CriterionValue | None = None
        guests: int | CriterionValue | None = None
        listingTitle: str | CriterionValue | None = None
        pricePerNight: int | CriterionValue | None = None
        nights: int | CriterionValue | None = None
        priceSubtotal: int | CriterionValue | None = None
        # cleaningFee: int | CriterionValue | None = None
        # serviceFee: int | CriterionValue | None = None
        total: int | CriterionValue | None = None
        # paymentMethod: str | CriterionValue | None = None
        country: str | CriterionValue | None = None
        # source: str | CriterionValue | None = None
        cardNumber: str | CriterionValue | None = None
        cvv: str | CriterionValue | None = None
        expiration: str | CriterionValue | None = None

    def _validate_criteria(self, criteria: ValidationCriteria | None = None) -> bool:
        if not criteria:
            return True
        checkin_valid = validate_date_field(self.checkin, criteria.checkin)
        checkout_valid = validate_date_field(self.checkout, criteria.checkout)
        return all(
            [
                checkin_valid,
                checkout_valid,
                self._validate_field(self.guests, criteria.guests),
                self._validate_field(self.listing_title, criteria.listingTitle),
                self._validate_field(self.price_per_night, criteria.pricePerNight),
                self._validate_field(self.nights, criteria.nights),
                self._validate_field(self.price_subtotal, criteria.priceSubtotal),
                # self._validate_field(self.cleaning_fee, criteria.cleaningFee),
                # self._validate_field(self.service_fee, criteria.serviceFee),
                self._validate_field(self.total, criteria.total),
                # self._validate_field(self.payment_method, criteria.paymentMethod),
                self._validate_field(self.country, criteria.country),
                # self._validate_field(self.source, criteria.source),
                self._validate_field(self.card_number, criteria.cardNumber),
                self._validate_field(self.expiration, criteria.expiration),
                self._validate_field(self.cvv, criteria.cvv),
            ]
        )

    @classmethod
    def parse(cls, backend_event: BackendEvent) -> "ConfirmAndPayEvent":
        base_event = Event.parse(backend_event)
        data = backend_event.data
        return cls(
            event_name=base_event.event_name,
            timestamp=base_event.timestamp,
            web_agent_id=base_event.web_agent_id,
            user_id=base_event.user_id,
            checkin=parse_datetime(data.get("checkin")),
            checkout=parse_datetime(data.get("checkout")),
            guests=data.get("guests"),
            listing_title=data.get("listingTitle", ""),
            price_per_night=data.get("pricePerNight"),
            nights=data.get("nights"),
            price_subtotal=data.get("priceSubtotal"),
            # cleaning_fee=data.get("cleaningFee"),
            # service_fee=data.get("serviceFee"),
            total=data.get("total"),
            # payment_method=data.get("paymentMethod", ""),
            card_number=data.get("cardNumber", ""),
            expiration=data.get("expiration", ""),
            cvv=data.get("cvv", ""),
            country=data.get("country", ""),
            # source=data.get("source", ""),
        )


class MessageHostEvent(Event, BaseEventValidator, HotelInfo):
    event_name: str = "MESSAGE_HOST"
    message: str
<<<<<<< HEAD
=======
    host_name: str

    # source: str
>>>>>>> dac48034

    class ValidationCriteria(HotelInfo.ValidationCriteria):
        message: str | CriterionValue | None = None

    def _validate_criteria(self, criteria: ValidationCriteria | None = None) -> bool:
        if not criteria:
            return True
        return all(
            [
                self._validate_field(self.message, criteria.message),
                HotelInfo._validate_criteria(self, criteria),
            ]
        )

    @classmethod
    def parse(cls, backend_event: BackendEvent) -> "MessageHostEvent":
        base_event = Event.parse(backend_event)
        data = backend_event.data
        hotel = HotelInfo.parse(data)
        return cls(
            event_name=base_event.event_name,
            timestamp=base_event.timestamp,
            web_agent_id=base_event.web_agent_id,
            user_id=base_event.user_id,
            message=data.get("message", ""),
            **hotel.model_dump(),
        )


# =============================================================================
#                    AVAILABLE EVENTS AND USE CASES
# =============================================================================

EVENTS = [
    SearchHotelEvent,
    # SearchClearedEvent,
    ViewHotelEvent,
    ReserveHotelEvent,
    IncreaseNumberOfGuestsEvent,
    # DecreaseNumberOfGuestsEvent,
    EditCheckInOutDatesEvent,
    ConfirmAndPayEvent,
    MessageHostEvent,
]

BACKEND_EVENT_TYPES = {
    "SEARCH_HOTEL": SearchHotelEvent,
    # "SEARCH_CLEARED": SearchClearedEvent,
    "VIEW_HOTEL": ViewHotelEvent,
    "RESERVE_HOTEL": ReserveHotelEvent,
    "INCREASE_NUMBER_OF_GUESTS": IncreaseNumberOfGuestsEvent,
    # "DECREASE_NUMBER_OF_GUESTS": DecreaseNumberOfGuestsEvent,
    "EDIT_CHECK_IN_OUT_DATES": EditCheckInOutDatesEvent,
    "CONFIRM_AND_PAY": ConfirmAndPayEvent,
    "MESSAGE_HOST": MessageHostEvent,
}<|MERGE_RESOLUTION|>--- conflicted
+++ resolved
@@ -513,7 +513,6 @@
     expiration: str
     cvv: str
     country: str
-
     # source: str
 
     class ValidationCriteria(BaseModel):
@@ -591,12 +590,6 @@
 class MessageHostEvent(Event, BaseEventValidator, HotelInfo):
     event_name: str = "MESSAGE_HOST"
     message: str
-<<<<<<< HEAD
-=======
-    host_name: str
-
-    # source: str
->>>>>>> dac48034
 
     class ValidationCriteria(HotelInfo.ValidationCriteria):
         message: str | CriterionValue | None = None
