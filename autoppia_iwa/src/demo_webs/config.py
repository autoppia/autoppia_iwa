--- conflicted
+++ resolved
@@ -2,7 +2,6 @@
 from pathlib import Path
 
 from .classes import WebProject
-from .projects.autoconnect_9.main import autoconnect_project
 from .projects.autocrm_5.main import crm_project
 from .projects.autodelivery_7.main import autodelivery_project
 from .projects.autolodge_8.main import lodge_project
@@ -16,19 +15,4 @@
 sys.path.append(str(Path(__file__).resolve().parents[3]))
 
 
-<<<<<<< HEAD
-demo_web_projects: list[WebProject] = [cinema_project, books_project, omnizone_project, dining_project, crm_project, automail_project, autodelivery_project, lodge_project, autoconnect_project]
-=======
-demo_web_projects: list[WebProject] = [
-    cinema_project,
-    books_project,
-    omnizone_project,
-    dining_project,
-    crm_project,
-    automail_project,
-    lodge_project,
-    ...,
-    ...,
-    work_project,
-]
->>>>>>> 584af9cd
+demo_web_projects: list[WebProject] = [cinema_project, books_project, omnizone_project, dining_project, crm_project, automail_project, autodelivery_project, lodge_project, work_project]