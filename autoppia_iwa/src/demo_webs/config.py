import sys
from pathlib import Path

sys.path.append(str(Path(__file__).resolve().parents[3]))

from .classes import WebProject
from .projects.autocalender_11.main import autocalendar_project
from .projects.autoconnect_9.main import connect_project
from .projects.autocrm_5.main import crm_project
from .projects.autodelivery_7.main import autodelivery_project
from .projects.autolodge_8.main import lodge_project
from .projects.automail_6.main import automail_project
from .projects.autowork_10.main import work_project
from .projects.books_2.main import books_project
from .projects.cinema_1.main import cinema_project
from .projects.dining_4.main import dining_project
from .projects.omnizone_3.main import omnizone_project

demo_web_projects: list[WebProject] = [
    cinema_project,
    books_project,
    omnizone_project,
    dining_project,
    crm_project,
    automail_project,
    lodge_project,
<<<<<<< HEAD
    work_project,
    connect_project,
=======
    autodelivery_project,
    work_project,
    connect_project,
    autocalendar_project,
>>>>>>> 1a0bd51d
]<|MERGE_RESOLUTION|>--- conflicted
+++ resolved
@@ -1,7 +1,5 @@
 import sys
 from pathlib import Path
-
-sys.path.append(str(Path(__file__).resolve().parents[3]))
 
 from .classes import WebProject
 from .projects.autocalender_11.main import autocalendar_project
@@ -16,6 +14,9 @@
 from .projects.dining_4.main import dining_project
 from .projects.omnizone_3.main import omnizone_project
 
+sys.path.append(str(Path(__file__).resolve().parents[3]))
+
+
 demo_web_projects: list[WebProject] = [
     cinema_project,
     books_project,
@@ -24,13 +25,8 @@
     crm_project,
     automail_project,
     lodge_project,
-<<<<<<< HEAD
-    work_project,
-    connect_project,
-=======
     autodelivery_project,
     work_project,
     connect_project,
     autocalendar_project,
->>>>>>> 1a0bd51d
 ]