--- conflicted
+++ resolved
@@ -7,9 +7,6 @@
 from .projects.books_2.main import books_project
 from .projects.cinema_1.main import cinema_project
 
-<<<<<<< HEAD
-demo_web_projects: list[WebProject] = [cinema_project, books_project]
-=======
 # from .projects.dining_4.main import dining_project
 from .projects.omnizone_3.main import omnizone_project
 
@@ -17,5 +14,4 @@
     cinema_project,
     books_project,
     omnizone_project,
-]
->>>>>>> 03309ef4
+]