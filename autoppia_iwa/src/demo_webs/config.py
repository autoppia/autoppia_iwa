--- conflicted
+++ resolved
@@ -4,11 +4,8 @@
 from .classes import WebProject
 from .projects.autoconnect_9.main import connect_project
 from .projects.autocrm_5.main import crm_project
-<<<<<<< HEAD
+from .projects.autodelivery_7.main import autodelivery_project
 from .projects.autodrive_13.main import drive_project
-=======
-from .projects.autodelivery_7.main import autodelivery_project
->>>>>>> f986560f
 from .projects.autolodge_8.main import lodge_project
 from .projects.automail_6.main import automail_project
 from .projects.autowork_10.main import work_project
@@ -19,6 +16,7 @@
 
 sys.path.append(str(Path(__file__).resolve().parents[3]))
 
+
 demo_web_projects: list[WebProject] = [
     cinema_project,
     books_project,
@@ -26,18 +24,9 @@
     dining_project,
     crm_project,
     automail_project,
-<<<<<<< HEAD
-    ...,
-    lodge_project,
-    ...,
-    ...,
-    ...,
-    ...,
-    drive_project,
-=======
     autodelivery_project,
     lodge_project,
     connect_project,
     work_project,
->>>>>>> f986560f
+    drive_project,
 ]