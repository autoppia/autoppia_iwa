import sys
from pathlib import Path

from .classes import WebProject
from .projects.autocalender_11.main import autocalendar_project
from .projects.autoconnect_9.main import connect_project
from .projects.autocrm_5.main import crm_project
from .projects.autodelivery_7.main import autodelivery_project
<<<<<<< HEAD
from .projects.autolist_12.main import autolist_project
=======
from .projects.autodrive_13.main import drive_project
>>>>>>> 415523eb
from .projects.autolodge_8.main import lodge_project
from .projects.automail_6.main import automail_project
from .projects.autowork_10.main import work_project
from .projects.books_2.main import books_project
from .projects.cinema_1.main import cinema_project
from .projects.dining_4.main import dining_project
from .projects.omnizone_3.main import omnizone_project

sys.path.append(str(Path(__file__).resolve().parents[3]))


<<<<<<< HEAD
sys.path.append(str(Path(__file__).resolve().parents[3]))


=======
>>>>>>> 415523eb
demo_web_projects: list[WebProject] = [
    cinema_project,
    books_project,
    omnizone_project,
    dining_project,
    crm_project,
    automail_project,
    lodge_project,
    autodelivery_project,
    work_project,
<<<<<<< HEAD
    connect_project,
    autocalendar_project,
    autolist_project,
=======
    drive_project,
>>>>>>> 415523eb
]<|MERGE_RESOLUTION|>--- conflicted
+++ resolved
@@ -6,11 +6,8 @@
 from .projects.autoconnect_9.main import connect_project
 from .projects.autocrm_5.main import crm_project
 from .projects.autodelivery_7.main import autodelivery_project
-<<<<<<< HEAD
+from .projects.autodrive_13.main import drive_project
 from .projects.autolist_12.main import autolist_project
-=======
-from .projects.autodrive_13.main import drive_project
->>>>>>> 415523eb
 from .projects.autolodge_8.main import lodge_project
 from .projects.automail_6.main import automail_project
 from .projects.autowork_10.main import work_project
@@ -22,12 +19,6 @@
 sys.path.append(str(Path(__file__).resolve().parents[3]))
 
 
-<<<<<<< HEAD
-sys.path.append(str(Path(__file__).resolve().parents[3]))
-
-
-=======
->>>>>>> 415523eb
 demo_web_projects: list[WebProject] = [
     cinema_project,
     books_project,
@@ -38,11 +29,8 @@
     lodge_project,
     autodelivery_project,
     work_project,
-<<<<<<< HEAD
     connect_project,
     autocalendar_project,
     autolist_project,
-=======
     drive_project,
->>>>>>> 415523eb
 ]