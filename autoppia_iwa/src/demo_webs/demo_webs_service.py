--- conflicted
+++ resolved
@@ -104,11 +104,7 @@
 
             async with session.get(endpoint, headers=headers) as response:
                 response.raise_for_status()  # Raise on 4xx/5xx
-<<<<<<< HEAD
-                events_data = await response.json()
-=======
                 events_data = await response.json(loads=self._json_parser.loads)
->>>>>>> 03309ef4
                 # print(events_data, [BackendEvent(**event) for event in events_data])
                 return [BackendEvent(**event) for event in events_data]
         except ClientError as e:
