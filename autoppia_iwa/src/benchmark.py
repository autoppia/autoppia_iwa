--- conflicted
+++ resolved
@@ -15,167 +15,7 @@
 from autoppia_iwa.src.web_agents.random.agent import RandomClickerWebAgent
 from autoppia_iwa.src.data_generation.domain.task_examples import TASK_EXAMPLES
 app = AppBootstrap()
-<<<<<<< HEAD
-=======
 AGENTS = [RandomClickerWebAgent()]
-TASKS = [
-    # Task(
-    #     prompt="Get the interactive elements from the services by using strictly the 'get_dropdown_options' option only",
-    #     url='https://www.w3schools.com/',
-    #     specifications=BrowserSpecification(viewport_width=1920, viewport_height=1080, screen_width=1920, screen_height=1080, device_pixel_ratio=1.0, scroll_x=0, scroll_y=0, browser_x=0, browser_y=0),
-    #     tests=[CheckPageViewEventTest(page_view_url='/login'), FindInHtmlTest(description='Find keywords in the current HTML content', test_type='frontend', keywords=['login', 'log in'])],
-    #     milestones=None,
-    #     web_analysis=None,
-    # ), # ONLY for testing as it throws errors due to service not found
-    # Task(
-    #     prompt="Click the 'Login' button to access the login page.",
-    #     url='http://localhost:8000',
-    #     specifications=BrowserSpecification(viewport_width=1920, viewport_height=1080, screen_width=1920, screen_height=1080, device_pixel_ratio=1.0, scroll_x=0, scroll_y=0, browser_x=0, browser_y=0),
-    #     tests=[CheckPageViewEventTest(page_view_url='/login'), FindInHtmlTest(description='Find keywords in the current HTML content', test_type='frontend', keywords=['login', 'log in'])],
-    #     milestones=None,
-    #     web_analysis=None,
-    # ),
-    Task(
-        prompt="Enter your email and password in the respective fields and click the 'Log in' button to authenticate and access your account. Email:test@test.com, password:test@test.com",
-        url='http://localhost:8000',
-        specifications=BrowserSpecification(viewport_width=1920, viewport_height=1080, screen_width=1920, screen_height=1080, device_pixel_ratio=1.0, scroll_x=0, scroll_y=0, browser_x=0, browser_y=0),
-        tests=[
-            CheckEventEmittedTest(description='Verify if the backend emitted the specified event', test_type='backend', event_name='login'),
-            FindInHtmlTest(description='Find keywords in the current HTML content', test_type='frontend', keywords=['logout', 'sign out', 'welcome']),
-        ],
-        milestones=None,
-        web_analysis=None,
-    ),
-    # Task(
-    #     prompt="Click the 'Register' dropdown in the navigation bar and select 'Employee' to register as an employee on the website.",
-    #     url='http://localhost:8000',
-    #     specifications=BrowserSpecification(viewport_width=1920, viewport_height=1080, screen_width=1920, screen_height=1080, device_pixel_ratio=1.0, scroll_x=0, scroll_y=0, browser_x=0, browser_y=0),
-    #     tests=[
-    #         CheckEventEmittedTest(description='Verify if the backend emitted the specified event', test_type='backend', event_name='registration'),
-    #         FindInHtmlTest(description='Find keywords in the current HTML content', test_type='frontend', keywords=['thank you', 'registration successful', 'welcome aboard']),
-    #     ],
-    #     milestones=None,
-    #     web_analysis=None,
-    # ),
-    Task(
-        prompt="Navigate to the 'About Us' section by clicking on the 'About Us' link in the header menu.",
-        url='http://localhost:8000',
-        specifications=BrowserSpecification(viewport_width=1920, viewport_height=1080, screen_width=1920, screen_height=1080, device_pixel_ratio=1.0, scroll_x=0, scroll_y=0, browser_x=0, browser_y=0),
-        tests=[],
-        milestones=None,
-        web_analysis=None,
-    ),
-    # Task(
-    #     prompt='Fill out the contact form by entering your name, email, and message, then submit the form to send your inquiry.',
-    #     url='http://localhost:8000',
-    #     specifications=BrowserSpecification(viewport_width=1920, viewport_height=1080, screen_width=1920, screen_height=1080, device_pixel_ratio=1.0, scroll_x=0, scroll_y=0, browser_x=0, browser_y=0),
-    #     tests=[
-    #         CheckEventEmittedTest(description='Verify if the backend emitted the specified event', test_type='backend', event_name='message_sent'),
-    #         FindInHtmlTest(description='Find keywords in the current HTML content', test_type='frontend', keywords=['thank you', 'message sent', 'inquiry received']),
-    #     ],
-    #     milestones=None,
-    #     web_analysis=None,
-    # ),
-    # Task(
-    #     prompt="Click the 'Register' button in the navigation menu and then select 'Employers' to access the employer registration form.",
-    #     url='http://localhost:8000',
-    #     specifications=BrowserSpecification(viewport_width=1920, viewport_height=1080, screen_width=1920, screen_height=1080, device_pixel_ratio=1.0, scroll_x=0, scroll_y=0, browser_x=0, browser_y=0),
-    #     tests=[
-    #         CheckEventEmittedTest(description='Verify if the backend emitted the specified event', test_type='backend', event_name='registration'),
-    #         FindInHtmlTest(
-    #             description='Find keywords in the current HTML content',
-    #             test_type='frontend',
-    #             keywords=['new account', 'company name', 'company address', 'email', 'password', 'confirm password', 'register'],
-    #         ),
-    #     ],
-    #     milestones=None,
-    #     web_analysis=None,
-    # ),
-    # Task(
-    #     prompt="Click the 'Register' button in the navigation menu to open the employee registration form.",
-    #     url='http://localhost:8000',
-    #     specifications=BrowserSpecification(viewport_width=1920, viewport_height=1080, screen_width=1920, screen_height=1080, device_pixel_ratio=1.0, scroll_x=0, scroll_y=0, browser_x=0, browser_y=0),
-    #     tests=[
-    #         CheckEventEmittedTest(description='Verify if the backend emitted the specified event', test_type='backend', event_name='registration'),
-    #         FindInHtmlTest(description='Find keywords in the current HTML content', test_type='frontend', keywords=['thank you', 'registration successful', 'welcome aboard']),
-    #     ],
-    #     milestones=None,
-    #     web_analysis=None,
-    # ),
-    # Task(
-    #     prompt="Click the 'Login' button to access the login page.",
-    #     url='http://localhost:8000',
-    #     specifications=BrowserSpecification(viewport_width=1920, viewport_height=1080, screen_width=1920, screen_height=1080, device_pixel_ratio=1.0, scroll_x=0, scroll_y=0, browser_x=0, browser_y=0),
-    #     tests=[],
-    #     milestones=None,
-    #     web_analysis=None,
-    # ),
-    # Task(
-    #     prompt="Click the 'Register' dropdown in the navigation bar and select 'Employee' to register as an employee on the website.",
-    #     url='http://localhost:8000',
-    #     specifications=BrowserSpecification(viewport_width=1920, viewport_height=1080, screen_width=1920, screen_height=1080, device_pixel_ratio=1.0, scroll_x=0, scroll_y=0, browser_x=0, browser_y=0),
-    #     tests=[
-    #         CheckEventEmittedTest(description='Verify if the backend emitted the specified event', test_type='backend', event_name='registration'),
-    #         FindInHtmlTest(description='Find keywords in the current HTML content', test_type='frontend', keywords=['thank you', 'registration successful', 'welcome aboard']),
-    #     ],
-    #     milestones=None,
-    #     web_analysis=None,
-    # ),
-    # Task(
-    #     prompt="Navigate to the 'About Us' section by clicking on the 'About Us' link in the header menu.",
-    #     url='http://localhost:8000',
-    #     specifications=BrowserSpecification(viewport_width=1920, viewport_height=1080, screen_width=1920, screen_height=1080, device_pixel_ratio=1.0, scroll_x=0, scroll_y=0, browser_x=0, browser_y=0),
-    #     tests=[],
-    #     milestones=None,
-    #     web_analysis=None,
-    # ),
-    # Task(
-    #     prompt='Fill out the contact form by entering your name, email, and message, then submit the form to send your inquiry.',
-    #     url='http://localhost:8000',
-    #     specifications=BrowserSpecification(viewport_width=1920, viewport_height=1080, screen_width=1920, screen_height=1080, device_pixel_ratio=1.0, scroll_x=0, scroll_y=0, browser_x=0, browser_y=0),
-    #     tests=[
-    #         CheckEventEmittedTest(description='Verify if the backend emitted the specified event', test_type='backend', event_name='message_sent'),
-    #         FindInHtmlTest(description='Find keywords in the current HTML content', test_type='frontend', keywords=['thank you', 'message sent', 'inquiry received']),
-    #     ],
-    #     milestones=None,
-    #     web_analysis=None,
-    # ),
-    # Task(
-    #     prompt="Click the 'Register' button in the navigation menu and then select 'Employers' to access the employer registration form.",
-    #     url='http://localhost:8000',
-    #     specifications=BrowserSpecification(viewport_width=1920, viewport_height=1080, screen_width=1920, screen_height=1080, device_pixel_ratio=1.0, scroll_x=0, scroll_y=0, browser_x=0, browser_y=0),
-    #     tests=[
-    #         CheckEventEmittedTest(description='Verify if the backend emitted the specified event', test_type='backend', event_name='registration'),
-    #         FindInHtmlTest(
-    #             description='Find keywords in the current HTML content',
-    #             test_type='frontend',
-    #             keywords=['new account', 'company name', 'company address', 'email', 'password', 'confirm password', 'register'],
-    #         ),
-    #     ],
-    #     milestones=None,
-    #     web_analysis=None,
-    # ),
-    # Task(
-    #     prompt="Click the 'Register' button in the navigation menu to open the employee registration form.",
-    #     url='http://localhost:8000',
-    #     specifications=BrowserSpecification(viewport_width=1920, viewport_height=1080, screen_width=1920, screen_height=1080, device_pixel_ratio=1.0, scroll_x=0, scroll_y=0, browser_x=0, browser_y=0),
-    #     tests=[
-    #         CheckEventEmittedTest(description='Verify if the backend emitted the specified event', test_type='backend', event_name='registration'),
-    #         FindInHtmlTest(description='Find keywords in the current HTML content', test_type='frontend', keywords=['thank you', 'registration successful', 'welcome aboard']),
-    #     ],
-    #     milestones=None,
-    #     web_analysis=None,
-    # ),
-    # Task(
-    #     prompt="Click the 'Login' button to access the login page.",
-    #     url='http://localhost:8000',
-    #     specifications=BrowserSpecification(viewport_width=1920, viewport_height=1080, screen_width=1920, screen_height=1080, device_pixel_ratio=1.0, scroll_x=0, scroll_y=0, browser_x=0, browser_y=0),
-    #     tests=[],
-    #     milestones=None,
-    #     web_analysis=None,
-    # ),
-]
->>>>>>> 38ccf02c
 
 
 async def evaluate_project_for_agent(agent, demo_project, tasks, results):
