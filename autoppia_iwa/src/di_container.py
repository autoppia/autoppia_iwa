from dependency_injector import containers, providers
from pymongo import MongoClient

from autoppia_iwa.config.config import (
    ANALYSIS_COLLECTION,
    GENERATE_MILESTONES,
<<<<<<< HEAD
    LLM_ENDPOINT,
=======
    LOCAL_MODEL_ENDPOINT,
>>>>>>> 979cd4f0
    LLM_PROVIDER,
    LLM_THRESHOLD,
    MONGODB_NAME,
    MONGODB_URL,
    OPENAI_API_KEY,
    OPENAI_MAX_TOKENS,
    OPENAI_MODEL,
    OPENAI_TEMPERATURE,
    TASKS_COLLECTION,
)
from autoppia_iwa.src.llms.infrastructure.llm_service import LocalLLMService, OpenAIService
from autoppia_iwa.src.shared.infrastructure.databases.base_mongo_repository import BaseMongoRepository


class DIContainer(containers.DeclarativeContainer):
    """Dependency Injection Container."""

    # Configuration
    config = providers.Configuration()
    wiring_config = containers.WiringConfiguration(packages=["autoppia_iwa.src"])

    # Initialize MongoDB client as Singleton
    mongo_client = providers.Singleton(lambda: MongoClient(MONGODB_URL))

    # Repository of analysis results as Factory
    analysis_repository = providers.Factory(
        BaseMongoRepository,
        mongo_client=mongo_client,
        db_name=MONGODB_NAME,
        collection_name=ANALYSIS_COLLECTION,
    )

    # Synthetic Task Repository
    synthetic_task_repository = providers.Factory(
        BaseMongoRepository,
        mongo_client=mongo_client,
        db_name=MONGODB_NAME,
        collection_name=TASKS_COLLECTION,
    )

    # Task Generator (local or serverless)
    llm_service = providers.Singleton(lambda: DIContainer._get_llm_service())

    # Milestone Configuration
    generate_milestones = GENERATE_MILESTONES

    @classmethod
    def register_service(cls, service_name: str, service_instance):
        """
        Register a new service in the dependency container.
        """
        if hasattr(cls, service_name):
            raise AttributeError(f"Service {service_name} is already registered.")
        setattr(cls, service_name, providers.Singleton(service_instance))

    @staticmethod
    def _get_llm_service():
        if LLM_PROVIDER == "local":
            return LocalLLMService(
<<<<<<< HEAD
                endpoint_url=LLM_ENDPOINT,
=======
                endpoint_url=LOCAL_MODEL_ENDPOINT,
>>>>>>> 979cd4f0
                threshold=LLM_THRESHOLD,
            )

        elif LLM_PROVIDER == "openai":
            return OpenAIService(
                api_key=OPENAI_API_KEY,
                model=OPENAI_MODEL,
                max_tokens=OPENAI_MAX_TOKENS,
                temperature=OPENAI_TEMPERATURE,
            )

        raise ValueError(f"Unknown LLM_PROVIDER: {LLM_PROVIDER}")<|MERGE_RESOLUTION|>--- conflicted
+++ resolved
@@ -4,11 +4,7 @@
 from autoppia_iwa.config.config import (
     ANALYSIS_COLLECTION,
     GENERATE_MILESTONES,
-<<<<<<< HEAD
-    LLM_ENDPOINT,
-=======
     LOCAL_MODEL_ENDPOINT,
->>>>>>> 979cd4f0
     LLM_PROVIDER,
     LLM_THRESHOLD,
     MONGODB_NAME,
@@ -68,11 +64,7 @@
     def _get_llm_service():
         if LLM_PROVIDER == "local":
             return LocalLLMService(
-<<<<<<< HEAD
-                endpoint_url=LLM_ENDPOINT,
-=======
                 endpoint_url=LOCAL_MODEL_ENDPOINT,
->>>>>>> 979cd4f0
                 threshold=LLM_THRESHOLD,
             )
 
