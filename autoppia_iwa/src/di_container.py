from dependency_injector import containers, providers
from pymongo import MongoClient

from autoppia_iwa.config.config import (
    ANALYSIS_COLLECTION,
    GENERATE_MILESTONES,
<<<<<<< HEAD
=======
    LOCAL_MODEL_ENDPOINT,
    LOCAL_PARALLEL_MODEL_ENDPOINT,
>>>>>>> d60832f7
    LLM_PROVIDER,
    LOCAL_MODEL_ENDPOINT,
    MONGODB_NAME,
    MONGODB_URL,
    OPENAI_API_KEY,
    OPENAI_MAX_TOKENS,
    OPENAI_MODEL,
    OPENAI_TEMPERATURE,
    TASKS_COLLECTION,
)
from autoppia_iwa.src.llms.infrastructure.llm_service import LLMConfig, LLMFactory
from autoppia_iwa.src.shared.infrastructure.databases.base_mongo_repository import BaseMongoRepository


class DIContainer(containers.DeclarativeContainer):
    """Dependency Injection Container."""

    # Configuration
    config = providers.Configuration()
    wiring_config = containers.WiringConfiguration(packages=["autoppia_iwa.src"])

    # Initialize MongoDB client as Singleton
    mongo_client = providers.Singleton(lambda: MongoClient(MONGODB_URL))

    # Repository of analysis results as Factory
    analysis_repository = providers.Factory(
        BaseMongoRepository,
        mongo_client=mongo_client,
        db_name=MONGODB_NAME,
        collection_name=ANALYSIS_COLLECTION,
    )

    # Synthetic Task Repository
    synthetic_task_repository = providers.Factory(
        BaseMongoRepository,
        mongo_client=mongo_client,
        db_name=MONGODB_NAME,
        collection_name=TASKS_COLLECTION,
    )

    # LLM Service provider using Factory pattern
    llm_service = providers.Singleton(lambda: DIContainer._get_llm_service())

    # Milestone Configuration
    generate_milestones = GENERATE_MILESTONES

    @classmethod
    def register_service(cls, service_name: str, service_instance):
        """Register a new service in the dependency container."""
        if hasattr(cls, service_name):
            raise AttributeError(f"Service {service_name} is already registered.")
        setattr(cls, service_name, providers.Singleton(service_instance))

    @staticmethod
    def _get_llm_service():
        config = LLMConfig(
            model=OPENAI_MODEL if LLM_PROVIDER == "openai" else "local",
            temperature=OPENAI_TEMPERATURE,
            max_tokens=OPENAI_MAX_TOKENS,
        )

<<<<<<< HEAD
        return LLMFactory.create_llm(llm_type=LLM_PROVIDER, config=config, api_key=OPENAI_API_KEY, endpoint_url=LOCAL_MODEL_ENDPOINT)
=======
        return LLMFactory.create_llm(
            llm_type=LLM_PROVIDER,
            config=config,
            api_key=OPENAI_API_KEY,
            endpoint_url=LOCAL_MODEL_ENDPOINT,
            parallel_endpoint_url=LOCAL_PARALLEL_MODEL_ENDPOINT
        )
>>>>>>> d60832f7
<|MERGE_RESOLUTION|>--- conflicted
+++ resolved
@@ -4,13 +4,9 @@
 from autoppia_iwa.config.config import (
     ANALYSIS_COLLECTION,
     GENERATE_MILESTONES,
-<<<<<<< HEAD
-=======
     LOCAL_MODEL_ENDPOINT,
     LOCAL_PARALLEL_MODEL_ENDPOINT,
->>>>>>> d60832f7
     LLM_PROVIDER,
-    LOCAL_MODEL_ENDPOINT,
     MONGODB_NAME,
     MONGODB_URL,
     OPENAI_API_KEY,
@@ -70,14 +66,10 @@
             max_tokens=OPENAI_MAX_TOKENS,
         )
 
-<<<<<<< HEAD
-        return LLMFactory.create_llm(llm_type=LLM_PROVIDER, config=config, api_key=OPENAI_API_KEY, endpoint_url=LOCAL_MODEL_ENDPOINT)
-=======
         return LLMFactory.create_llm(
             llm_type=LLM_PROVIDER,
             config=config,
             api_key=OPENAI_API_KEY,
             endpoint_url=LOCAL_MODEL_ENDPOINT,
             parallel_endpoint_url=LOCAL_PARALLEL_MODEL_ENDPOINT
-        )
->>>>>>> d60832f7
+        )