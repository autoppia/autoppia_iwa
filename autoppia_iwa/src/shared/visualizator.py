--- conflicted
+++ resolved
@@ -7,16 +7,6 @@
 from rich.panel import Panel
 from rich.table import Table
 from rich.text import Text
-<<<<<<< HEAD
-from rich.padding import Padding
-from rich.layout import Layout
-from rich.align import Align
-from autoppia_iwa.src.data_generation.domain.classes import TaskGenerationConfig, Task
-from autoppia_iwa.src.data_generation.domain.tests_classes import (
-    CheckUrlTest,
-)
-=======
->>>>>>> aa09edb0
 
 
 class SubnetVisualizer:
