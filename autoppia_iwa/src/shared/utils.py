--- conflicted
+++ resolved
@@ -41,43 +41,4 @@
     image.save(buffered, format="PNG")
     img_bytes = buffered.getvalue()
     img_base64 = base64.b64encode(img_bytes).decode("utf-8")
-<<<<<<< HEAD
-    return img_base64
-
-
-def assign_tests(test_configs: List[Dict]) -> List["BaseTaskTest"]:
-    """
-    Assigns and instantiates tests based on the provided test configurations.
-
-    Args:
-        test_configs (List[Dict]): A list of test configurations.
-
-    Returns:
-        List[BaseTaskTest]: A list of instantiated test objects.
-    """
-    from autoppia_iwa.src.data_generation.domain.tests_classes import CheckEventTest, FindInHtmlTest, JudgeBaseOnHTML, JudgeBaseOnScreenshot
-
-    assigned_tests = []
-
-    for config in test_configs:
-        test_type = config.get("test_type")
-
-        # Instantiate the appropriate class based on test_type and configuration
-        if test_type == "frontend":
-            if "keywords" in config:
-                assigned_tests.append(FindInHtmlTest(**config))
-            elif "name" in config:
-                if config["name"] == "JudgeBaseOnHTML":
-                    assigned_tests.append(JudgeBaseOnHTML(**config))
-                elif config["name"] == "JudgeBaseOnScreenshot":
-                    assigned_tests.append(JudgeBaseOnScreenshot(**config))
-        elif test_type == "backend":
-            if "event_type" in config:
-                assigned_tests.append(CheckEventTest(**config))
-        else:
-            raise ValueError(f"Unsupported test configuration: {config}")
-
-    return assigned_tests
-=======
-    return img_base64
->>>>>>> 05ceab97
+    return img_base64