import sys
from dataclasses import dataclass, field
from pathlib import Path

from loguru import logger

from autoppia_iwa.config.config import PROJECT_BASE_DIR
from autoppia_iwa.src.demo_webs.classes import WebProject
from autoppia_iwa.src.web_agents.base import IWebAgent


@dataclass(slots=True)
class BenchmarkConfig:
    """Global benchmark configuration (no inheritance)."""

    projects_to_run: list[WebProject] = field(default_factory=list)
    agents: list[IWebAgent] = field(default_factory=list)

    # Caching / execution modes
    use_cached_tasks: bool = False
    use_cached_solutions: bool = False
    evaluate_real_tasks: bool = False

    # Prompt generation
    prompt_per_use_case: int = 1
    num_of_use_cases: int = 0  # set to 0 if you want to run all

    # Runtime options
<<<<<<< HEAD
    num_runs: int = 1
=======
    num_runs: int = 10
>>>>>>> f986560f
    max_parallel_agent_calls: int = 1
    return_evaluation_gif: bool = False

    # Plotting / persistence
    plot_benchmark_results: bool = False
    save_evaluation_results: bool = True

    # Base paths
    base_dir: Path = field(default_factory=lambda: PROJECT_BASE_DIR.parent)
    data_dir: Path = field(init=False)
    tasks_cache_dir: Path = field(init=False)
    solutions_cache_dir: Path = field(init=False)
    output_dir: Path = field(init=False)
    recordings_dir: Path = field(init=False)

    def __post_init__(self):
        self.data_dir = self.base_dir / "data"
        self.tasks_cache_dir = self.data_dir / "tasks_cache"
        self.solutions_cache_dir = self.data_dir / "solutions_cache"
        self.output_dir = self.base_dir / "results"
        self.recordings_dir = PROJECT_BASE_DIR / "recordings"
        for directory in (
            self.tasks_cache_dir,
            self.solutions_cache_dir,
            self.output_dir,
            self.recordings_dir,
        ):
            directory.mkdir(parents=True, exist_ok=True)
            logger.trace("Ensured directory exists: %s", directory)


# ==================================
# ======= LOGGING SETUP ============
# ==================================


def setup_logging(log_file: str):
    """Configure loguru logger with enhanced formatting"""
    logger.remove()

    # Console logging with colors
    logger.add(
        sys.stderr,
        level="INFO",
        format="<green>{time:YYYY-MM-DD HH:mm:ss}</green> | <level>{level: <8}</level> | <cyan>{name}</cyan>:<cyan>{function}</cyan>:<cyan>{line}</cyan> - <level>{message}</level>",
        colorize=True,
        backtrace=True,
        diagnose=True,
    )

    # File logging
    logger.add(log_file, level="DEBUG", format="{time:YYYY-MM-DD HH:mm:ss} | {level: <8} | {name}:{function}:{line} - {message}", rotation="10 MB", retention="7 days")


def get_projects_by_ids(all_projects: list[WebProject], ids_to_run: list[str]) -> list[WebProject]:
    """
    Devuelve los proyectos cuyo id esté en ids_to_run.
    """
    # indexar por id para búsqueda rápida
    projects_by_id = {p.id: p for p in all_projects}

    # devolver solo los que están en ids_to_run
    return [projects_by_id[pid] for pid in ids_to_run if pid in projects_by_id]<|MERGE_RESOLUTION|>--- conflicted
+++ resolved
@@ -26,11 +26,7 @@
     num_of_use_cases: int = 0  # set to 0 if you want to run all
 
     # Runtime options
-<<<<<<< HEAD
-    num_runs: int = 1
-=======
     num_runs: int = 10
->>>>>>> f986560f
     max_parallel_agent_calls: int = 1
     return_evaluation_gif: bool = False
 
