import inspect
import logging
from enum import Enum
from typing import Any, Dict, List, Optional, Type
from abc import ABC, abstractmethod

from playwright.async_api import Page
<<<<<<< HEAD
from pydantic import BaseModel, Field, ValidationError, field_validator
from abc import ABC,abstractmethod
=======
from pydantic import BaseModel, ConfigDict, Field, ValidationError, field_validator
>>>>>>> cba8a93a

# -----------------------------------------
# Logger Setup
# -----------------------------------------
logger = logging.getLogger(__name__)

# -----------------------------------------
# Selector and related definitions
# -----------------------------------------
ATTRIBUTE_FORMATS = {
    "id": "#",
    "class": ".",
    "placeholder": "[placeholder='{value}']",
    "name": "[name='{value}']",
    "role": "[role='{value}']",
    "value": "[value='{value}']",
    "type": "[type='{value}']",
    "aria-label": "[aria-label='{value}']",
    "aria-labelledby": "[aria-labelledby='{value}']",
    "data-testid": "[data-testid='{value}']",
    "data-custom": "[data-custom='{value}']",
    "href": "a[href='{value}']",
}


class SelectorType(str, Enum):
    ATTRIBUTE_VALUE_SELECTOR = "attributeValueSelector"
    TAG_CONTAINS_SELECTOR = "tagContainsSelector"
    XPATH_SELECTOR = "xpathSelector"


class Selector(BaseModel):
    type: SelectorType = Field(..., description="The type of selector.")
    attribute: Optional[str] = Field(None, description="The attribute name.")
    value: str = Field(..., description="The value for this selector.")
    case_sensitive: bool = Field(False, description="Whether the match is case-sensitive.")

    @field_validator("attribute")
    @classmethod
    def validate_attribute(cls, value: Optional[str], values: Dict[str, Any]) -> Optional[str]:
        if values.data.get("type") == SelectorType.ATTRIBUTE_VALUE_SELECTOR and not value:
            raise ValueError("Attribute must be provided for ATTRIBUTE_VALUE_SELECTOR.")
        return value

    @field_validator("value")
    @classmethod
    def validate_value(cls, value: str, values: Dict[str, Any]) -> str:
        if values.data.get("type") == SelectorType.XPATH_SELECTOR:
            cls._validate_xpath(value)
        return value

    @staticmethod
    def _validate_xpath(xpath: str):
        from lxml import etree

        try:
            etree.XPath(xpath)
        except ImportError:
            raise ValueError("lxml library is required for XPath validation.")
        except etree.XPathSyntaxError as e:
            raise ValueError(f"Invalid XPath: {xpath}. Error: {e}")

    def to_playwright_selector(self) -> str:
        match self.type:
            case SelectorType.ATTRIBUTE_VALUE_SELECTOR:
                if self.attribute in ATTRIBUTE_FORMATS:
                    if self.attribute in ["id", "class"]:
                        return f"{ATTRIBUTE_FORMATS[self.attribute]}{self.value}"
                    return ATTRIBUTE_FORMATS[self.attribute].format(value=self.value)
                return f"[{self.attribute}='{self.value}']"
            case SelectorType.TAG_CONTAINS_SELECTOR:
                if self.case_sensitive:
                    return f'text="{self.value}"'
                return f"text={self.value}"
            case SelectorType.XPATH_SELECTOR:
                if not self.value.startswith("//"):
                    return f"xpath=//{self.value}"
                return f"xpath={self.value}"
            case _:
                raise ValueError(f"Unsupported selector type: {self.type}")


# -----------------------------------------
# BaseAction interface
# -----------------------------------------
class IAction(ABC):
    @abstractmethod
    async def execute(self, page: Optional[Page], backend_service, web_agent_id: str):
        """Método abstracto que todas las acciones deben implementar"""
        pass

class IAction(ABC):
    @abstractmethod
    async def execute(self, page: Optional[Page], backend_service, web_agent_id: str):
        pass


class BaseAction(BaseModel, IAction):
    """
    Base class for all actions.
    """

<<<<<<< HEAD
    class Config:
        # Allow unknown fields so we don't lose them.
        extra = "allow"

    def __init__(self):
        pass

    def __str__(self) -> str:
        """Returns a user-friendly string representation of the action."""
        return f"{self.__class__.__name__}(type={self.__class__.__name__})"
=======
    type: str = Field(discriminator=True)  # Esto es más limpio que usar model_config

    model_config = ConfigDict(from_attributes=True)
>>>>>>> cba8a93a

    def __init__(self, **data):
        if 'type' not in data:
            data['type'] = self.__class__.__name__
        super().__init__(**data)

    async def execute(self, page: Optional[Page], backend_service, web_agent_id: str):
        raise NotImplementedError("Execute method must be implemented by subclasses.")

    @classmethod
    def from_response(cls, actions_response: List[Dict[str, Any]], action_class_map: Dict[str, Type["BaseAction"]]) -> List["BaseAction"]:
        """
        Converts raw action data into instances of BaseAction subclasses.

        :param actions_response: List of raw action data.
        :param action_class_map: Mapping of action types to their corresponding classes.
        :return: List of instantiated BaseAction subclasses.
        """
        actions: List[BaseAction] = []
        for action_data in actions_response:
            try:
                action = cls._parse_action_data(action_data, action_class_map)
                if action:
                    actions.append(action)
            except ValidationError as e:
                logger.error(f"[Validation Error] Failed to process action data: {action_data}. Exception: {e}")
            except Exception as e:
                logger.error(f"[Processing Error] Unexpected error for action data: {action_data}. Exception: {e}")
        return actions

    @classmethod
    def _parse_action_data(cls, action_data: Dict[str, Any], action_class_map: Dict[str, Type["BaseAction"]]) -> Optional["BaseAction"]:
        """
        Parses a single action data dictionary into a BaseAction instance.

        Args:
            action_data: Raw action data.
            action_class_map: Mapping of action types to their corresponding classes.

        Returns:
            Optional[BaseAction]: An instance of the appropriate action class, or None if parsing fails.
        """
        action_info = action_data
        if "type" not in action_data:
            action_info = action_data.get("action", {})
        action_type = action_info.get("type")
        if not action_type:
            logger.warning("Action type is missing in action data.")
            return None

        action_class = action_class_map.get(action_type)
        if not action_class or not issubclass(action_class, BaseAction):
            logger.warning(f"Unsupported or invalid action type '{action_type}' encountered.")
            return None

        action_params = cls._prepare_action_parameters(action_info, action_data.get("selector"), action_class)
        return action_class(**action_params)

    @staticmethod
    def _prepare_action_parameters(action_info: Dict[str, Any], selector_data: Optional[Dict[str, Any]], action_class: Type["BaseAction"]) -> Dict[str, Any]:
        """
        Prepares the parameters for instantiating an action class.

        Args:
            action_info: The action information dictionary.
            selector_data: The selector data dictionary.
            action_class: The action class to instantiate.

        Returns:
            Dict[str, Any]: A dictionary of parameters for the action class.
        """
        action_params = {**action_info.get("parameters", {}), **{k: v for k, v in action_info.items() if k != "type"}}

        # Add default values for specific action types
        defaults = {
            "type": {"value": ""},
            "navigate": {"url": ""},
            "dragAndDrop": {"sourceSelector": "", "targetSelector": ""},
            "scroll": {"direction": ""},
            "assert": {"assertion": ""},
        }
        if not action_params:
            action_params.update(defaults.get(action_info.get("type"), {}))

        # Keep only required parameters
        required_params = set(inspect.signature(action_class).parameters.keys())
        filtered_params = {k: v for k, v in action_params.items() if k in required_params}

        # Include selector if required
        if "selector" in required_params and selector_data:
            filtered_params["selector"] = Selector(**selector_data)

        return filtered_params


class BaseActionWithSelector(BaseAction):
    selector: Optional[Selector] = None

    async def execute(self, page: Optional[Page], backend_service, web_agent_id: str):
        raise NotImplementedError("This action requires an execution implementation.")

    def validate_selector(self):
        if not self.selector:
            raise ValueError("Selector is required for this action.")
        return self.selector.to_playwright_selector()<|MERGE_RESOLUTION|>--- conflicted
+++ resolved
@@ -5,12 +5,12 @@
 from abc import ABC, abstractmethod
 
 from playwright.async_api import Page
-<<<<<<< HEAD
+<< << << < HEAD
 from pydantic import BaseModel, Field, ValidationError, field_validator
 from abc import ABC,abstractmethod
-=======
+== == == =
 from pydantic import BaseModel, ConfigDict, Field, ValidationError, field_validator
->>>>>>> cba8a93a
+>>>>>> > cba8a93ad96270e6e403fa3668eb84d86206363a
 
 # -----------------------------------------
 # Logger Setup
@@ -102,33 +102,19 @@
         """Método abstracto que todas las acciones deben implementar"""
         pass
 
-class IAction(ABC):
-    @abstractmethod
-    async def execute(self, page: Optional[Page], backend_service, web_agent_id: str):
-        pass
-
 
 class BaseAction(BaseModel, IAction):
     """
     Base class for all actions.
     """
 
-<<<<<<< HEAD
+    type: str = Field(discriminator=True)  # Esto es más limpio que usar model_config
+
+    model_config = ConfigDict(from_attributes=True)
+
     class Config:
         # Allow unknown fields so we don't lose them.
         extra = "allow"
-
-    def __init__(self):
-        pass
-
-    def __str__(self) -> str:
-        """Returns a user-friendly string representation of the action."""
-        return f"{self.__class__.__name__}(type={self.__class__.__name__})"
-=======
-    type: str = Field(discriminator=True)  # Esto es más limpio que usar model_config
-
-    model_config = ConfigDict(from_attributes=True)
->>>>>>> cba8a93a
 
     def __init__(self, **data):
         if 'type' not in data:
