--- conflicted
+++ resolved
@@ -7,11 +7,8 @@
 from openai import OpenAI, AsyncOpenAI
 
 from autoppia_iwa.src.llms.domain.interfaces import ILLM, LLMConfig
-<<<<<<< HEAD
-=======
 import time
 import httpx
->>>>>>> cc490bc9
 
 
 # In llms.py
@@ -118,14 +115,9 @@
         json_format: bool = False,
         schema: Optional[Dict] = None
     ) -> str:
-<<<<<<< HEAD
-        try:
-            with httpx.Client() as client:
-=======
         start_time = time.time()
         try:
             with httpx.Client(timeout=120.0) as client:
->>>>>>> cc490bc9
                 payload = {
                     "messages": messages,
                     "temperature": self.config.temperature,
@@ -138,11 +130,6 @@
 
                 response = client.post(self.endpoint_url, json=payload)
                 response.raise_for_status()
-<<<<<<< HEAD
-                return response.json().get("output", "")
-        except httpx.HTTPError as e:
-            raise RuntimeError(f"Local LLM Sync Error: {e}")
-=======
                 output = response.json().get("output", "")
                 return output
         except httpx.HTTPError as e:
@@ -150,7 +137,6 @@
         finally:
             elapsed_time = time.time() - start_time
             print(f"Sync request took {elapsed_time:.2f} seconds.")
->>>>>>> cc490bc9
 
     async def async_predict(
         self,
@@ -158,12 +144,8 @@
         json_format: bool = False,
         schema: Optional[Dict] = None
     ) -> str:
-<<<<<<< HEAD
-        async with httpx.AsyncClient() as client:
-=======
         start_time = time.time()
         async with httpx.AsyncClient(timeout=120.0) as client:
->>>>>>> cc490bc9
             try:
                 payload = {
                     "messages": messages,
@@ -171,21 +153,12 @@
                     "max_tokens": self.config.max_tokens,
                 }
                 if json_format:
-<<<<<<< HEAD
-                    payload["format"] = "json"
-=======
                     payload["json_format"] = "json"
->>>>>>> cc490bc9
                 if schema:
                     payload["schema"] = schema
 
                 response = await client.post(self.endpoint_url, json=payload)
                 response.raise_for_status()
-<<<<<<< HEAD
-                return response.json().get("output", "")
-            except httpx.HTTPError as e:
-                raise RuntimeError(f"Local LLM Async Error: {e}")
-=======
                 output = response.json().get("output", "")
                 return output
             except httpx.HTTPError as e:
@@ -193,7 +166,6 @@
             finally:
                 elapsed_time = time.time() - start_time
                 print(f"Async request took {elapsed_time:.2f} seconds.")
->>>>>>> cc490bc9
 
 
 class LLMFactory:
