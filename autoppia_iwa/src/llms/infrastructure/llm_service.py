<<<<<<< HEAD
# llms.py

from typing import Dict, List, Optional

=======
# llm_service.py

from typing import Dict, List, Optional, Any
import time
>>>>>>> fcb82503
import httpx
from openai import OpenAI, AsyncOpenAI

from autoppia_iwa.src.llms.domain.interfaces import ILLM, LLMConfig



class OpenAIService(ILLM):
    """
    Simple OpenAI-based LLM.
    Uses OpenAI (sync) and AsyncOpenAI (async) clients.
    """

    def __init__(self, config: LLMConfig, api_key: str):
        self.config = config
        self.sync_client = OpenAI(api_key=api_key)
        self.async_client = AsyncOpenAI(api_key=api_key)

    def _prepare_json_schema(self, schema: Dict) -> Dict:
        """
        Prepares the JSON schema for OpenAI's format requirements.
        """
        return {"type": "object", "properties": {"schema": {"type": "string", "enum": ["JSON_SCHEMA"]}, "response": schema}, "required": ["schema", "response"]}

    def predict(self, messages: List[Dict[str, str]], json_format: bool = False, schema: Optional[Dict] = None) -> str:
        try:

            params = {
                "model": self.config.model,
                "messages": messages,
                "max_tokens": self.config.max_tokens,
                "temperature": self.config.temperature,
            }
            if json_format and schema:
                params["response_format"] = {"type": "json_object"}
                # Add system message for JSON structure
                messages.insert(0, {"role": "system", "content": f"You must respond with JSON that matches this schema: {schema}"})
                params["messages"] = messages

            response = self.sync_client.chat.completions.create(**params)
            return response.choices[0].message.content
        except Exception as e:
            raise RuntimeError(f"OpenAI Sync Error: {e}")

    async def async_predict(self, messages: List[Dict[str, str]], json_format: bool = False, schema: Optional[Dict] = None) -> str:
        try:

            params = {
                "model": self.config.model,
                "messages": messages,
                "max_tokens": self.config.max_tokens,
                "temperature": self.config.temperature,
            }
            if json_format and schema:
                params["response_format"] = {"type": "json_object"}
                # Add system message for JSON structure
                messages.insert(0, {"role": "system", "content": f"You must respond with JSON that matches this schema: {schema}"})
                params["messages"] = messages

            response = await self.async_client.chat.completions.create(**params)
            return response.choices[0].message.content
        except Exception as e:
            raise RuntimeError(f"OpenAI Async Error: {e}")


class LocalLLMService(ILLM):
    """
    Simple local (self-hosted) LLM that communicates via HTTP.
    Uses HTTPX for sync and async calls.
    """

    def __init__(
        self,
        config: LLMConfig,
        endpoint_url: str,
        parallel_endpoint_url: Optional[str] = None
    ):
        """
        :param config: LLMConfig object with model details, max_tokens, temperature, etc.
        :param endpoint_url: The HTTP endpoint for single-request generation (e.g. /generate).
        :param parallel_endpoint_url: (Optional) The HTTP endpoint for batch generation (e.g. /generate_parallel).
        """
        self.config = config
        self.endpoint_url = endpoint_url
        self.parallel_endpoint_url = parallel_endpoint_url

    def predict(self, messages: List[Dict[str, str]], json_format: bool = False, schema: Optional[Dict] = None) -> str:
        start_time = time.time()
        try:
            with httpx.Client(timeout=180.0) as client:
                payload = {
                    "messages": messages,
                    "temperature": self.config.temperature,
                    "max_tokens": self.config.max_tokens,
                }
                if json_format:
                    payload["json_format"] = True
                if schema:
                    payload["schema"] = schema

                response = client.post(self.endpoint_url, json=payload)
                response.raise_for_status()
                output = response.json().get("output", "")
                return output
        except httpx.HTTPError as e:
            raise RuntimeError(f"Local LLM Sync Error: {e}")
        finally:
            elapsed_time = time.time() - start_time
            # print(f"Sync request took {elapsed_time:.2f} seconds.")

<<<<<<< HEAD
    async def async_predict(self, messages: List[Dict[str, str]], json_format: bool = False, schema: Optional[Dict] = None) -> str:
=======
    async def async_predict(
        self,
        messages: List[Dict[str, str]],
        json_format: bool = False,
        schema: Optional[Dict] = None
    ) -> str:
        """
        Asynchronously sends a single request to the local LLM endpoint "/generate".
        """
>>>>>>> fcb82503
        start_time = time.time()
        async with httpx.AsyncClient(timeout=120.0) as client:
            try:
                payload = {
                    "messages": messages,
                    "temperature": self.config.temperature,
                    "max_tokens": self.config.max_tokens,
                }
                if json_format:
                    payload["json_format"] = True
                if schema:
                    payload["schema"] = schema

                response = await client.post(self.endpoint_url, json=payload)
                response.raise_for_status()
                output = response.json().get("output", "")
                return output
            except httpx.HTTPError as e:
                raise RuntimeError(f"Local LLM Async Error: {e}")
            finally:
                elapsed_time = time.time() - start_time
                # print(f"Async request took {elapsed_time:.2f} seconds.")

    async def async_predict_parallel(
        self,
        requests_list: List[Dict[str, Any]]
    ) -> List[str]:
        """
        Asynchronously sends a *batch* of requests to the local LLM endpoint "/generate_parallel".

        Each element in `requests_list` is expected to be a dict:
          {
            "messages": [...],
            "json_format": bool,
            "schema": {...}
          }
        (All keys optional except "messages".)

        Returns:
          A list of generated outputs (strings), one per sub-request.
        """
        if not self.parallel_endpoint_url:
            raise RuntimeError("No parallel endpoint URL provided for batch requests.")

        start_time = time.time()
        async with httpx.AsyncClient(timeout=120.0) as client:
            try:
                payload = {
                    "requests": requests_list,
                    "temperature": self.config.temperature,
                    "max_tokens": self.config.max_tokens
                }

                response = await client.post(self.parallel_endpoint_url, json=payload)
                response.raise_for_status()
                data = response.json()

                # "outputs" should be a list of strings, according to /generate_parallel
                outputs = data.get("outputs", [])
                return outputs
            except httpx.HTTPError as e:
                raise RuntimeError(f"Local LLM Async Parallel Error: {e}")
            finally:
                elapsed_time = time.time() - start_time
                # print(f"Async parallel request took {elapsed_time:.2f} seconds.")


class LLMFactory:
    """
    Simple factory to build the right LLM implementation
    based on the llm_type.
    """

    @staticmethod
    def create_llm(llm_type: str, config: LLMConfig, **kwargs) -> ILLM:
        if llm_type.lower() == "openai":
            return OpenAIService(config, api_key=kwargs.get("api_key"))
        elif llm_type.lower() == "local":
            return LocalLLMService(
                config,
                endpoint_url=kwargs.get("endpoint_url"),
                parallel_endpoint_url=kwargs.get("parallel_endpoint_url")
            )
        else:
            raise ValueError(f"Unsupported LLM type: {llm_type}")<|MERGE_RESOLUTION|>--- conflicted
+++ resolved
@@ -1,19 +1,11 @@
-<<<<<<< HEAD
-# llms.py
-
-from typing import Dict, List, Optional
-
-=======
 # llm_service.py
 
 from typing import Dict, List, Optional, Any
 import time
->>>>>>> fcb82503
 import httpx
 from openai import OpenAI, AsyncOpenAI
 
 from autoppia_iwa.src.llms.domain.interfaces import ILLM, LLMConfig
-
 
 
 class OpenAIService(ILLM):
@@ -119,9 +111,6 @@
             elapsed_time = time.time() - start_time
             # print(f"Sync request took {elapsed_time:.2f} seconds.")
 
-<<<<<<< HEAD
-    async def async_predict(self, messages: List[Dict[str, str]], json_format: bool = False, schema: Optional[Dict] = None) -> str:
-=======
     async def async_predict(
         self,
         messages: List[Dict[str, str]],
@@ -131,7 +120,6 @@
         """
         Asynchronously sends a single request to the local LLM endpoint "/generate".
         """
->>>>>>> fcb82503
         start_time = time.time()
         async with httpx.AsyncClient(timeout=120.0) as client:
             try:
