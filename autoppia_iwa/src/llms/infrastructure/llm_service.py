--- conflicted
+++ resolved
@@ -1,17 +1,9 @@
-<<<<<<< HEAD
-# llms.py
-
-import time
-from typing import Dict, List, Optional
-
-=======
 # llm_service.py
 
 from typing import Dict, List, Optional, Any
 import time
->>>>>>> d60832f7
 import httpx
-from openai import AsyncOpenAI, OpenAI
+from openai import OpenAI, AsyncOpenAI
 
 from autoppia_iwa.src.llms.domain.interfaces import ILLM, LLMConfig
 
@@ -120,9 +112,6 @@
             time.time() - start_time
             # print(f"Sync request took {elapsed_time:.2f} seconds.")
 
-<<<<<<< HEAD
-    async def async_predict(self, messages: List[Dict[str, str]], json_format: bool = False, schema: Optional[Dict] = None) -> str:
-=======
     async def async_predict(
         self,
         messages: List[Dict[str, str]],
@@ -132,7 +121,6 @@
         """
         Asynchronously sends a single request to the local LLM endpoint "/generate".
         """
->>>>>>> d60832f7
         start_time = time.time()
         async with httpx.AsyncClient(timeout=120.0) as client:
             try:
@@ -153,9 +141,6 @@
             except httpx.HTTPError as e:
                 raise RuntimeError(f"Local LLM Async Error: {e}")
             finally:
-<<<<<<< HEAD
-                time.time() - start_time
-=======
                 elapsed_time = time.time() - start_time
                 # print(f"Async request took {elapsed_time:.2f} seconds.")
 
@@ -201,7 +186,6 @@
             finally:
                 elapsed_time = time.time() - start_time
                 # print(f"Async parallel request took {elapsed_time:.2f} seconds.")
->>>>>>> d60832f7
 
 
 class LLMFactory:
