--- conflicted
+++ resolved
@@ -4,6 +4,7 @@
 from autoppia_iwa.src.data_generation.application.tasks.globals.global_task_generation import GlobalTaskGenerationPipeline
 from autoppia_iwa.src.data_generation.domain.classes import Task
 from autoppia_iwa.src.demo_webs.config import demo_web_projects
+from autoppia_iwa.src.demo_webs.utils import initialize_demo_webs_projects
 
 START_URL = "http://localhost:8000/login"
 RELEVANT_DATA = {"authorization": {"email": "employee@employee.com", "password": "employee"}}
@@ -21,14 +22,11 @@
         """Test the generation of prompts for a URL."""
         try:
             # Initialize demo web project and set relevant data
-            demo_web_projects[0].relevant_data = RELEVANT_DATA
+            web_project = await initialize_demo_webs_projects(demo_web_projects)
+            web_project[0].relevant_data = RELEVANT_DATA
 
             # Create task generator
-<<<<<<< HEAD
-            generator = LocalTaskGenerationPipeline(demo_web_projects[0], llm_service=self.llm_service)
-=======
             generator = GlobalTaskGenerationPipeline(web_project[0], llm_service=self.llm_service)
->>>>>>> 37bf6e46
 
             # Generate tasks
             tasks = await generator.generate_per_url(START_URL)
