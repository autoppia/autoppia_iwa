--- conflicted
+++ resolved
@@ -42,15 +42,7 @@
         task_data = {
             "prompt": "Click on the 'Login' link in the header. Then fill the form and click on login.",
             "url": "http://localhost:8000/",
-<<<<<<< HEAD
-            "tests": [
-                {"description": "Check if the backend emitted the specified event", "test_type": "backend", "event_type": "page_view", "page_view_url": "/login"},
-                {"description": "Find in the current HTML some of the words in the list", "test_type": "frontend", "keywords": ["email"]},
-                {"description": "Check if the backend emitted the specified event", "test_type": "backend", "event_type": "login"},
-            ],
-=======
             "tests": [{"type": "CheckEventTest", "event_name": "login"}, {"type": "FindInHtmlTest", "substring": "email"}],
->>>>>>> 05ceab97
         }
 
         # Create tests from test data
