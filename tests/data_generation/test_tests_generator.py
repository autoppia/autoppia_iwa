import json
import unittest

from autoppia_iwa.config.config import PROJECT_BASE_DIR
from autoppia_iwa.src.bootstrap import AppBootstrap
from autoppia_iwa.src.data_generation.application.tasks.local.tests.test_generation_pipeline import LocalTestGenerationPipeline
from autoppia_iwa.src.data_generation.application.tasks_generation_pipeline import TaskGenerationPipeline
from autoppia_iwa.src.data_generation.domain.classes import Task, TaskGenerationConfig
from autoppia_iwa.src.demo_webs.classes import WebProject
from autoppia_iwa.src.demo_webs.config import demo_web_projects
from autoppia_iwa.src.demo_webs.utils import initialize_demo_webs_projects

# ============================================================
# GLOBAL CONFIGURATION
# ============================================================

TASKS_CACHE_DIR = PROJECT_BASE_DIR.parent / "tests/jobs_demo_website_tasks.json"

USE_CACHED_TASKS: bool = True
NUMBER_OF_TASKS: int = 3
RANDOM_URLS: bool = False
# ============================================================
# TASK CACHING FUNCTIONS
# ============================================================


async def load_tasks_from_json() -> list[Task] | None:
    """
    Loads tasks from a project-specific JSON file if available and valid.
    """
    try:
        with TASKS_CACHE_DIR.open() as f:
            cache_data = json.load(f)
        tasks = [Task.deserialize(task_data) for task_data in cache_data.get("tasks_without_tests", [])]
        print(f"Loaded {len(tasks)} tasks...")
        return tasks[0:NUMBER_OF_TASKS]
    except (json.JSONDecodeError, KeyError, TypeError) as e:
        print(f"Cache loading error': {e}")
        return None


# ============================================================
# TASK AND TEST GENERATION FUNCTIONS
# ============================================================


async def generate_tasks_for_project(demo_project: WebProject) -> list[Task]:
    """
    Generates tasks for the given demo project.
    If USE_CACHED_TASKS is True, attempts to load from the project-specific cache first.

    Args:
        demo_project: The web project for which to generate tasks.

    Returns:
        List of Task objects.
    """
    if USE_CACHED_TASKS:
        if NUMBER_OF_TASKS > 5:
            raise ValueError("Select any number between 1 and 5.")
        cached_tasks = await load_tasks_from_json()
        if cached_tasks and len(cached_tasks) > 0:
            print(f"Using {len(cached_tasks)} cached tasks for project '{demo_project.name}'")
            return cached_tasks
        else:
            print(f"No valid cached tasks found for project '{demo_project.name}', generating new tasks...")

    config = TaskGenerationConfig(
<<<<<<< HEAD
        # save_task_in_db=False,
=======
        save_task_in_db=False,
>>>>>>> 03309ef4
    )

    print(f"Generating tasks for {demo_project.name}...")
    pipeline = TaskGenerationPipeline(web_project=demo_project, config=config)
    return await pipeline.generate()


# ============================================================
# UNIT TESTS
# ============================================================


class TestTaskTestGenerationWithWebAnalysis(unittest.IsolatedAsyncioTestCase):
    async def asyncSetUp(self) -> None:
        """Initialize test environment."""
        self.app_bootstrap = AppBootstrap()
        self.llm_service = self.app_bootstrap.container.llm_service()

    async def _generate_tests_for_web_project(self) -> list[Task]:
        """Helper method to generate tasks and test cases."""
        web_project = await initialize_demo_webs_projects(demo_web_projects)
        tasks = await generate_tasks_for_project(web_project[0])

        test_generator = LocalTestGenerationPipeline(web_project=web_project[0], llm_service=self.llm_service)
        tasks_with_tests = await test_generator.add_tests_to_tasks(tasks=tasks)

        self.assertIsInstance(tasks_with_tests, list, "Tasks with tests should be a list.")
        self.assertGreater(len(tasks_with_tests), 0, "At least one task should be generated.")
        return tasks_with_tests

    async def test_task_test_generation_for_local_web(self) -> None:
        """Test generating task-based tests for a local web application."""
        tasks_with_tests = await self._generate_tests_for_web_project()
        self.assertTrue(tasks_with_tests, "No tasks generated for local web.")

        # for debugging
        for task in tasks_with_tests:
            print(task.tests)


if __name__ == "__main__":
    unittest.main()<|MERGE_RESOLUTION|>--- conflicted
+++ resolved
@@ -65,13 +65,7 @@
         else:
             print(f"No valid cached tasks found for project '{demo_project.name}', generating new tasks...")
 
-    config = TaskGenerationConfig(
-<<<<<<< HEAD
-        # save_task_in_db=False,
-=======
-        save_task_in_db=False,
->>>>>>> 03309ef4
-    )
+    config = TaskGenerationConfig()
 
     print(f"Generating tasks for {demo_project.name}...")
     pipeline = TaskGenerationPipeline(web_project=demo_project, config=config)
