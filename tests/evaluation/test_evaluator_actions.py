import unittest

from autoppia_iwa.src.bootstrap import AppBootstrap
from autoppia_iwa.src.data_generation.domain.classes import Task
from autoppia_iwa.src.data_generation.domain.tests_classes import BaseTaskTest
from autoppia_iwa.src.demo_webs.config import initialize_demo_webs_projects
from autoppia_iwa.src.evaluation.classes import EvaluatorConfig
from autoppia_iwa.src.evaluation.evaluator.evaluator import ConcurrentEvaluator
from autoppia_iwa.src.execution.actions.base import BaseAction
from autoppia_iwa.src.shared.utils import generate_random_web_agent_id
from autoppia_iwa.src.web_agents.classes import TaskSolution


class TestActionExecution(unittest.IsolatedAsyncioTestCase):
    """
    Unit test for evaluating task execution and action processing.
    """

    async def asyncSetUp(self):
        """
        Class-level setup that initializes the application bootstrap and task/action data.
        """
        self.app_bootstrap = AppBootstrap()
        self.task = self.create_task()
        self.actions_data = self.get_action_data()
        self.web_project = (await initialize_demo_webs_projects())[0]

    def create_task(self):
        """Creates a Task instance with predefined test cases."""
        task_data = {
            "prompt": "Click on the 'Login' link in the header. Then fill the form with email: employee@employee.com and password: employee, and click on login.",
            "url": "http://localhost:8000/",
            "tests": [
<<<<<<< HEAD
                {"description": "Check if the backend emitted the specified event", "test_type": "backend", "event_type": "page_view"},
                {"description": "Find in the current HTML some of the words in the list", "test_type": "frontend", "keywords": ["login"]},
                {"description": "Check if the backend emitted the specified event", "test_type": "backend", "event_type": "login"},
                {"description": "Find in the current HTML some of the words in the list", "test_type": "frontend", "keywords": ["logout"]},
=======
                {"type": "CheckEventTest", "event_name": "page_view"},
                {"type": "FindInHtmlTest", "substring": "login"},
>>>>>>> 05ceab97
            ],
        }
        return Task(
            prompt=task_data["prompt"],
            url=task_data["url"],
            tests=[BaseTaskTest.deserialize(test) for test in task_data["tests"]],
        )

    def get_action_data(self):
        """Stores different accuracy levels of actions for testing."""
        return {
            "accurate": [
                {"selector": {"type": "attributeValueSelector", "attribute": "url", "value": "http://localhost:8000/"}, "type": "NavigateAction", "url": "http://localhost:8000/"},
                {"selector": {"type": "attributeValueSelector", "attribute": "href", "value": "/login"}, "type": "ClickAction"},
                {"selector": {"type": "attributeValueSelector", "attribute": "id", "value": "id_email"}, "type": "TypeAction", "text": "employee@employee.com"},
                {"selector": {"type": "attributeValueSelector", "attribute": "id", "value": "id_password"}, "type": "TypeAction", "text": "employee"},
                {"selector": {"type": "attributeValueSelector", "attribute": "class", "value": "btn-outline-white-primary"}, "type": "ClickAction"},
            ],
            "half_accurate": [
                {"selector": {"type": "attributeValueSelector", "attribute": "url", "value": "http://localhost:8000/"}, "type": "NavigateAction", "url": "http://localhost:8000/"},
                {"selector": {"type": "attributeValueSelector", "attribute": "href", "value": "/login"}, "type": "ClickAction"},
                {"selector": {"type": "attributeValueSelector", "attribute": "id", "value": "id_email"}, "type": "TypeAction", "text": "employee@employee.com"},
                {"selector": {"type": "attributeValueSelector", "attribute": "id", "value": "id_password"}, "type": "TypeAction", "text": "employee"},
            ],
            "wrong": [
                {"selector": {"type": "attributeValueSelector", "attribute": "url", "value": "http://localhost:8000/"}, "type": "NavigateAction", "url": "http://localhost:8000/"},
                {"selector": {"type": "attributeValueSelector", "attribute": "id", "value": "id_email"}, "type": "TypeAction", "text": "employee@employee.com"},
                {"selector": {"type": "attributeValueSelector", "attribute": "id", "value": "id_password"}, "type": "TypeAction", "text": "employee"},
                {"selector": {"type": "attributeValueSelector", "attribute": "class", "value": "btn-outline-white"}, "type": "ClickAction"},
            ],
        }

    async def asyncTearDown(self):
        """Clean up resources if needed."""
        del self.app_bootstrap
        del self.task
        del self.actions_data
        del self.web_project

    async def evaluate(self, action_type):
        """
        Evaluates the given action dataset type.
        """
        actions = [BaseAction.create_action(action) for action in self.actions_data[action_type]]
        evaluator_input = TaskSolution(task_id=self.task.id, actions=actions, web_agent_id=generate_random_web_agent_id())
        evaluator_config = EvaluatorConfig(save_results_in_db=False)
        evaluator = ConcurrentEvaluator(self.web_project, evaluator_config)

        evaluation_result = await evaluator.evaluate_single_task_solution(self.task, evaluator_input)

        # Display results
        print(f"\n--- Evaluation Results for {action_type.upper()} ---")
        print(f"Final score: {evaluation_result.final_score}")
        self.assertTrue(evaluation_result, f"Task evaluation failed for {action_type}.")

    async def test_accurate_task_evaluation(self):
        """Test evaluation with correct actions."""
        await self.evaluate("accurate")

    async def test_half_accurate_task_evaluation(self):
        """Test evaluation with partially correct actions."""
        await self.evaluate("half_accurate")

    async def test_wrong_task_evaluation(self):
        """Test evaluation with incorrect actions."""
        await self.evaluate("wrong")


if __name__ == "__main__":
    unittest.main()<|MERGE_RESOLUTION|>--- conflicted
+++ resolved
@@ -3,7 +3,7 @@
 from autoppia_iwa.src.bootstrap import AppBootstrap
 from autoppia_iwa.src.data_generation.domain.classes import Task
 from autoppia_iwa.src.data_generation.domain.tests_classes import BaseTaskTest
-from autoppia_iwa.src.demo_webs.config import initialize_demo_webs_projects
+from autoppia_iwa.src.demo_webs.utils import initialize_demo_webs_projects
 from autoppia_iwa.src.evaluation.classes import EvaluatorConfig
 from autoppia_iwa.src.evaluation.evaluator.evaluator import ConcurrentEvaluator
 from autoppia_iwa.src.execution.actions.base import BaseAction
@@ -31,15 +31,8 @@
             "prompt": "Click on the 'Login' link in the header. Then fill the form with email: employee@employee.com and password: employee, and click on login.",
             "url": "http://localhost:8000/",
             "tests": [
-<<<<<<< HEAD
-                {"description": "Check if the backend emitted the specified event", "test_type": "backend", "event_type": "page_view"},
-                {"description": "Find in the current HTML some of the words in the list", "test_type": "frontend", "keywords": ["login"]},
-                {"description": "Check if the backend emitted the specified event", "test_type": "backend", "event_type": "login"},
-                {"description": "Find in the current HTML some of the words in the list", "test_type": "frontend", "keywords": ["logout"]},
-=======
                 {"type": "CheckEventTest", "event_name": "page_view"},
                 {"type": "FindInHtmlTest", "substring": "login"},
->>>>>>> 05ceab97
             ],
         }
         return Task(
