--- conflicted
+++ resolved
@@ -6,83 +6,6 @@
 from autoppia_iwa.src.web_analysis.application.web_crawler import WebCrawler
 from autoppia_iwa.src.web_analysis.domain.classes import WebCrawlerConfig
 
-<<<<<<< HEAD
-
-class WebCrawler:
-    def __init__(self, startUrl):
-        parsed = urlparse(startUrl)
-        self.domain = f"{parsed.scheme}://{parsed.netloc}"
-
-    def crawl_urls(self, start_url, max_depth=2):
-        visited_urls = set()
-        all_urls = []
-
-        def strip_query_params(url):
-            parsed = urlparse(url)
-            return f"{parsed.scheme}://{parsed.netloc}{parsed.path}"
-
-        def _crawl(url, depth):
-            if not url.startswith(self.domain):
-                return
-
-            normalized_url = strip_query_params(url)
-
-            if normalized_url in visited_urls:
-                return
-            if depth > max_depth:
-                return
-
-            visited_urls.add(normalized_url)
-            all_urls.append(url)
-
-            try:
-                response = requests.get(url)
-            except Exception as e:
-                print(f"Failed to fetch {url}. Reason: {e}")
-                return
-
-            if response.status_code != 200:
-                return
-
-            soup = BeautifulSoup(response.text, "html.parser")
-
-            for a_tag in soup.find_all("a"):
-                new_url = a_tag.get("href")
-                if new_url:
-                    new_url = urljoin(url, new_url)
-                    _crawl(new_url, depth + 1)
-
-        _crawl(start_url, 0)
-
-        return all_urls
-
-    def get_links(self, url):
-        driver = webdriver.Chrome(service=Service(ChromeDriverManager().install()))
-        driver.get(url)
-        driver.implicitly_wait(10)
-
-        soup = BeautifulSoup(driver.page_source, "html.parser")
-        links = soup.find_all("a", href=True)
-        urls = [link["href"] for link in links if link["href"].startswith("http")]
-
-        driver.quit()
-
-        return urls
-
-    def create_graph(self, home_url):
-        graph = nx.DiGraph()
-        graph.add_node(home_url)
-        links = self.crawl_urls(start_url=home_url, max_depth=1)
-
-        for link in links:
-            graph.add_edge(home_url, link)
-
-        return graph, links
-
-
-# Define the configuration for the web crawler
-=======
->>>>>>> f4673911
 crawler_config = WebCrawlerConfig(start_url="https://ajedrezenmadrid.com", max_depth=2)
 
 web_crawler = WebCrawler(crawler_config)
@@ -93,11 +16,6 @@
 for url in crawled_urls:
     print(url)
 
-<<<<<<< HEAD
-# Get links from a specific URL using Selenium
-selenium_links = web_crawler.get_links("https://ajedrezenmadrid.com")
-=======
->>>>>>> f4673911
 
 async def run_async_playwright():
     all_links = await web_crawler.get_links("https://ajedrezenmadrid.com")
