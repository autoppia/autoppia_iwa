/*__pycache__/
__pycache__/  
*.pyc  
*.config
notebooks/
.ipynb_checkpoints
.env
.venv
env/
venv/
.idea
data/web_analysis_files/*
*.gif
*.egg-info
build/
<<<<<<< HEAD
~
=======

# You can comment to connit the evaluation image as wwll
output.png
>>>>>>> f4673911
<|MERGE_RESOLUTION|>--- conflicted
+++ resolved
@@ -13,10 +13,7 @@
 *.gif
 *.egg-info
 build/
-<<<<<<< HEAD
 ~
-=======
 
 # You can comment to connit the evaluation image as wwll
-output.png
->>>>>>> f4673911
+output.png